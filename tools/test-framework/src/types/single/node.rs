--- conflicted
+++ resolved
@@ -3,17 +3,12 @@
 */
 
 use core::{str::FromStr, time::Duration};
-<<<<<<< HEAD
-use eyre::eyre;
-use eyre::Report as Error;
-use std::collections::BTreeMap;
-use std::sync::{Arc, RwLock};
-
-=======
-use std::sync::{Arc, RwLock};
+use std::{
+    collections::BTreeMap,
+    sync::{Arc, RwLock},
+};
 
 use eyre::{eyre, Report as Error};
->>>>>>> 97804c88
 use ibc_relayer::{
     chain::cosmos::config::CosmosSdkConfig,
     config::{
