--- conflicted
+++ resolved
@@ -25,11 +25,7 @@
     pub fn hd_path(&self) -> &str {
         match self {
             Self::Cosmos => COSMOS_HD_PATH,
-<<<<<<< HEAD
             Self::Evmos | Self::Injective => EVMOS_HD_PATH,
-=======
-            Self::Evmos => EVMOS_HD_PATH,
->>>>>>> 97804c88
             Self::Astria => todo!("Astria HD path not yet implemented"),
             Self::Provenance => PROVENANCE_HD_PATH,
         }
@@ -61,7 +57,6 @@
                 res.push("--json-rpc.address".to_owned());
                 res.push(format!("localhost:{json_rpc_port}"));
             }
-<<<<<<< HEAD
             ChainType::Astria => todo!(),
         }
         res
@@ -78,10 +73,6 @@
             }
             Self::Astria => todo!("Astria extra start args not yet implemented"),
             // Self::Penumbra => todo!("Penumbra extra start args not yet implemented"),
-=======
-            Self::Astria => todo!("Astria extra start args not yet implemented"),
-            Self::Provenance => {}
->>>>>>> 97804c88
         }
         res
     }
@@ -92,14 +83,10 @@
             Self::Evmos => AddressType::Ethermint {
                 pk_type: "/ethermint.crypto.v1.ethsecp256k1.PubKey".to_string(),
             },
-<<<<<<< HEAD
             Self::Injective => AddressType::Ethermint {
                 pk_type: "/injective.crypto.v1beta1.ethsecp256k1.PubKey".to_string(),
             },
-=======
->>>>>>> 97804c88
             Self::Astria => AddressType::Astria,
-            Self::Provenance => AddressType::default(),
             // Self::Penumbra => todo!(),
         }
     }
@@ -111,10 +98,7 @@
     fn from_str(s: &str) -> Result<Self, Self::Err> {
         match s {
             name if name.contains("evmosd") => Ok(ChainType::Evmos),
-<<<<<<< HEAD
             name if name.contains("injectived") => Ok(ChainType::Injective),
-=======
->>>>>>> 97804c88
             name if name.contains("astria") => Ok(ChainType::Astria),
             name if name.contains("provenanced") => Ok(ChainType::Provenance),
             // name if name.contains("penumbra") => Ok(ChainType::Penumbra),
