--- conflicted
+++ resolved
@@ -1,9 +1,6 @@
 use ibc_relayer::config::ChainConfig;
 
-use crate::{
-    chain::config::set_voting_period,
-    prelude::*,
-};
+use crate::{chain::config::set_voting_period, prelude::*};
 
 pub fn update_genesis_for_consumer_chain(genesis: &mut serde_json::Value) -> Result<(), Error> {
     // Consumer chain doesn't have a gov key.
@@ -30,12 +27,8 @@
                 chain_config.ccv_consumer_chain = true;
                 chain_config.trusting_period = Some(Duration::from_secs(99));
             }
-<<<<<<< HEAD
             ChainConfig::CosmosSdk(_) | ChainConfig::Astria(_) => {}
-=======
-            ChainConfig::CosmosSdk(_) => {}
             ChainConfig::Penumbra(_) => todo!(),
->>>>>>> 64ef9293
         }
     }
 }