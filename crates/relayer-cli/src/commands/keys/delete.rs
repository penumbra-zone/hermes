--- conflicted
+++ resolved
@@ -1,25 +1,12 @@
-use abscissa_core::{
-    clap::Parser,
-    Command,
-    Runnable,
-};
+use abscissa_core::{clap::Parser, Command, Runnable};
 use eyre::eyre;
 use ibc_relayer::{
-    config::{
-        ChainConfig,
-        Config,
-    },
-    keyring::{
-        KeyRing,
-        Store,
-    },
+    config::{ChainConfig, Config},
+    keyring::{KeyRing, Store},
 };
 use ibc_relayer_types::core::ics24_host::identifier::ChainId;
 
-use crate::{
-    application::app_config,
-    conclude::Output,
-};
+use crate::{application::app_config, conclude::Output};
 
 #[derive(Clone, Command, Debug, Parser, PartialEq, Eq)]
 #[clap(
@@ -133,7 +120,6 @@
             )?;
             keyring.remove_key(key_name)?;
         }
-<<<<<<< HEAD
         ChainConfig::Astria(config) => {
             let mut keyring = KeyRing::new_ed25519(
                 Store::Test,
@@ -143,9 +129,7 @@
             )?;
             keyring.remove_key(key_name)?;
         }
-=======
         ChainConfig::Penumbra(_) => todo!(),
->>>>>>> 64ef9293
     }
     Ok(())
 }
@@ -164,7 +148,6 @@
                 keyring.remove_key(&key_name)?;
             }
         }
-<<<<<<< HEAD
         ChainConfig::Astria(config) => {
             let mut keyring = KeyRing::new_ed25519(
                 Store::Test,
@@ -177,9 +160,7 @@
                 keyring.remove_key(&key_name)?;
             }
         }
-=======
         ChainConfig::Penumbra(_) => todo!(),
->>>>>>> 64ef9293
     }
     Ok(())
 }
