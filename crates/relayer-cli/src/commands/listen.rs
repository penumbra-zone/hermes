--- conflicted
+++ resolved
@@ -1,45 +1,23 @@
 use alloc::sync::Arc;
 use core::{
-    fmt::{
-        Display,
-        Error as FmtError,
-        Formatter,
-    },
+    fmt::{Display, Error as FmtError, Formatter},
     str::FromStr,
 };
 use std::thread;
 
-use abscissa_core::{
-    application::fatal_error,
-    clap::Parser,
-    Runnable,
-};
+use abscissa_core::{application::fatal_error, clap::Parser, Runnable};
 use eyre::eyre;
 use ibc_relayer::{
     chain::handle::Subscription,
-    config::{
-        ChainConfig,
-        EventSourceMode,
-    },
+    config::{ChainConfig, EventSourceMode},
     event::source::EventSource,
     util::compat_mode::compat_mode_from_version,
 };
-use ibc_relayer_types::{
-    core::ics24_host::identifier::ChainId,
-    events::IbcEvent,
-};
+use ibc_relayer_types::{core::ics24_host::identifier::ChainId, events::IbcEvent};
 use itertools::Itertools;
-use tendermint_rpc::{
-    client::CompatMode,
-    Client,
-    HttpClient,
-};
+use tendermint_rpc::{client::CompatMode, Client, HttpClient};
 use tokio::runtime::Runtime as TokioRuntime;
-use tracing::{
-    error,
-    info,
-    instrument,
-};
+use tracing::{error, info, instrument};
 
 use crate::prelude::*;
 
@@ -221,11 +199,8 @@
     // TODO(erwan): move this to the cosmos sdk endpoint implementation
     let rpc_addr = match config {
         ChainConfig::CosmosSdk(config) => config.rpc_addr.clone(),
-<<<<<<< HEAD
         ChainConfig::Astria(config) => config.rpc_addr.clone(),
-=======
         ChainConfig::Penumbra(config) => config.rpc_addr.clone(),
->>>>>>> 64ef9293
     };
     let client = HttpClient::new(rpc_addr)?;
     let status = rt.block_on(client.status())?;
@@ -233,11 +208,10 @@
         ChainConfig::CosmosSdk(config) => {
             compat_mode_from_version(&config.compat_mode, status.node_info.version)?.into()
         }
-<<<<<<< HEAD
         ChainConfig::Astria(config) => {
-=======
+            compat_mode_from_version(&config.compat_mode, status.node_info.version)?.into()
+        }
         ChainConfig::Penumbra(config) => {
->>>>>>> 64ef9293
             compat_mode_from_version(&config.compat_mode, status.node_info.version)?.into()
         }
     };
@@ -251,10 +225,7 @@
     use abscissa_core::clap::Parser;
     use ibc_relayer_types::core::ics24_host::identifier::ChainId;
 
-    use super::{
-        EventFilter,
-        ListenCmd,
-    };
+    use super::{EventFilter, ListenCmd};
 
     #[test]
     fn test_listen_required_only() {
