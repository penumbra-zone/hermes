use eyre::eyre;
use std::ops::RangeInclusive;

use abscissa_core::{clap::Parser, config::Override, Command, FrameworkErrorKind, Runnable};
use ibc_relayer::{
    chain::handle::{BaseChainHandle, ChainHandle},
    config::Config,
    link::{error::LinkError, Link, LinkParameters},
    util::seq_range::parse_seq_range,
};
use ibc_relayer_types::{
    core::{
        ics04_channel::packet::Sequence,
        ics24_host::identifier::{ChainId, ChannelId, PortId},
    },
    events::IbcEvent,
};

<<<<<<< HEAD
use ibc_relayer::chain::requests::{IncludeProof, QueryChannelRequest, QueryHeight};

use crate::application::app_config;
use crate::cli_utils::spawn_chain_counterparty;
use crate::conclude::Output;
=======
use crate::{application::app_config, cli_utils::spawn_chain_counterparty, conclude::Output};
>>>>>>> 97804c88

/// `clear` subcommands
#[derive(Command, Debug, Parser, Runnable)]
pub enum ClearCmds {
    /// Clear outstanding packets (i.e., packet-recv and packet-ack)
    /// on a given channel in both directions. The channel is identified
    /// by the chain, port, and channel IDs at one of its ends.
    Packets(ClearPacketsCmd),
}

#[derive(Debug, Parser, Command, PartialEq, Eq)]
pub struct ClearPacketsCmd {
    #[clap(
        long = "chain",
        required = true,
        value_name = "CHAIN_ID",
        help_heading = "REQUIRED",
        help = "Identifier of the chain"
    )]
    chain_id: ChainId,

    #[clap(
        long = "port",
        required = true,
        value_name = "PORT_ID",
        help_heading = "REQUIRED",
        help = "Identifier of the port"
    )]
    port_id: PortId,

    #[clap(
        long = "channel",
        alias = "chan",
        required = true,
        value_name = "CHANNEL_ID",
        help_heading = "REQUIRED",
        help = "Identifier of the channel"
    )]
    channel_id: ChannelId,

    #[clap(
        long = "packet-sequences",
        help = "Sequences of packets to be cleared on the specified chain. \
                Either a single sequence or a range of sequences can be specified. \
                If not provided, all pending packets will be cleared on both chains. \
                Each element of the comma-separated list must be either a single \
                sequence or a range of sequences. \
                Example: `1,10..20` will clear packets with sequences 1, 10, 11, ..., 20",
        value_delimiter = ',',
        value_parser = parse_seq_range
    )]
    packet_sequences: Vec<RangeInclusive<Sequence>>,

    #[clap(
        long = "key-name",
        help = "Use the given signing key for the specified chain (default: `key_name` config)"
    )]
    key_name: Option<String>,

    #[clap(
        long = "counterparty-key-name",
        help = "Use the given signing key for the counterparty chain (default: `counterparty_key_name` config)"
    )]
    counterparty_key_name: Option<String>,

    #[clap(
        long = "query-packets-chunk-size",
        help = "Number of packets to fetch at once from the chain (default: `query_packets_chunk_size` config)"
    )]
    query_packets_chunk_size: Option<usize>,
}

impl Override<Config> for ClearPacketsCmd {
    fn override_config(&self, mut config: Config) -> Result<Config, abscissa_core::FrameworkError> {
        let chain_config = config.find_chain_mut(&self.chain_id).ok_or_else(|| {
            FrameworkErrorKind::ComponentError.context(format!(
                "missing configuration for chain '{}'",
                self.chain_id
            ))
        })?;

        if let Some(ref key_name) = self.key_name {
            // Q: should the key name be required across chain types, meaning that
            // key management is common to all chain types, or should key management
            // be the responsibility of the backend? If key management is common
            // across backends, how should it be agnostic to the key type? Can it
            // just be an opaque byte string handled by the backend?
            chain_config.set_key_name(key_name.to_string());
        }

        Ok(config)
    }
}

impl Runnable for ClearPacketsCmd {
    fn run(&self) {
        let config = app_config();

        let chains = match spawn_chain_counterparty::<BaseChainHandle>(
            &config,
            &self.chain_id,
            &self.port_id,
            &self.channel_id,
        ) {
            Ok((chains, _)) => chains,
            Err(e) => Output::error(e).exit(),
        };

        // If `counterparty_key_name` is provided, fetch the counterparty chain's
        // config and overwrite its `key_name` parameter
        if let Some(ref counterparty_key_name) = self.counterparty_key_name {
            match chains.dst.config() {
                Ok(mut dst_chain_cfg) => {
                    dst_chain_cfg.set_key_name(counterparty_key_name.to_string());
                }
                Err(e) => Output::error(e).exit(),
            }
        }

        // If `query_packets_chunk_size` is provided, overwrite the chain's
        // `query_packets_chunk_size` parameter
        if let Some(chunk_size) = self.query_packets_chunk_size {
            match chains.src.config() {
                Ok(mut src_chain_cfg) => {
                    src_chain_cfg.set_query_packets_chunk_size(chunk_size);
                }
                Err(e) => Output::error(e).exit(),
            }
        }

        let (channel, _) = match chains.src.query_channel(
            QueryChannelRequest {
                port_id: self.port_id.clone(),
                channel_id: self.channel_id.clone(),
                height: QueryHeight::Latest,
            },
            IncludeProof::No,
        ) {
            Ok(channel) => channel,
            Err(e) => Output::error(e).exit(),
        };

        let exclude_src_sequences = config
            .find_chain(&chains.src.id())
            .map(|chain_config| chain_config.excluded_sequences(&self.channel_id).to_vec())
            .unwrap_or_default();

        let exclude_dst_sequences =
            if let Some(counterparty_channel_id) = channel.counterparty().channel_id() {
                config
                    .find_chain(&chains.dst.id())
                    .map(|chain_config| {
                        chain_config
                            .excluded_sequences(counterparty_channel_id)
                            .to_vec()
                    })
                    .unwrap_or_default()
            } else {
                Vec::new()
            };

        // Construct links in both directions.
        let fwd_opts = LinkParameters {
            src_port_id: self.port_id.clone(),
            src_channel_id: self.channel_id.clone(),
            max_memo_size: config.mode.packets.ics20_max_memo_size,
            max_receiver_size: config.mode.packets.ics20_max_receiver_size,
            exclude_src_sequences,
        };

        let counterparty_channel_id = match channel.counterparty().channel_id() {
            Some(channel_id) => channel_id.clone(),
            None => Output::error(eyre!(
                "Channel `{}` and port `{}` does not have a counterparty channel id",
                self.channel_id,
                self.port_id
            ))
            .exit(),
        };

        // Construct links in both directions.
        let reverse_opts = LinkParameters {
            src_port_id: channel.counterparty().port_id().clone(),
            src_channel_id: counterparty_channel_id,
            max_memo_size: config.mode.packets.ics20_max_memo_size,
            max_receiver_size: config.mode.packets.ics20_max_receiver_size,
            exclude_src_sequences: exclude_dst_sequences,
        };

        let fwd_link = match Link::new_from_opts(
            chains.src.clone(),
            chains.dst.clone(),
            fwd_opts,
            false,
            false,
        ) {
            Ok(link) => link,
            Err(e) => Output::error(e).exit(),
        };

        let rev_link = match Link::new_from_opts(chains.dst, chains.src, reverse_opts, false, false)
        {
            Ok(link) => link,
            Err(e) => Output::error(e).exit(),
        };

        let mut ev_list = vec![];

        // Schedule RecvPacket messages for pending packets in both directions or,
        // if packet sequences are provided, only on the specified chain.
        // This may produce pending acks which will be processed in the next phase.
        run_and_collect_events("forward recv and timeout", &mut ev_list, || {
            fwd_link.relay_recv_packet_and_timeout_messages(self.packet_sequences.clone())
        });
        if self.packet_sequences.is_empty() {
            run_and_collect_events("reverse recv and timeout", &mut ev_list, || {
                rev_link.relay_recv_packet_and_timeout_messages(vec![])
            });
        }

        // Schedule AckPacket messages in both directions or, if packet sequences are provided,
        // only on the specified chain.
        run_and_collect_events("reverse ack", &mut ev_list, || {
            rev_link.relay_ack_packet_messages(self.packet_sequences.clone())
        });
        if self.packet_sequences.is_empty() {
            run_and_collect_events("forward ack", &mut ev_list, || {
                fwd_link.relay_ack_packet_messages(vec![])
            });
        }

        Output::success(ev_list).exit()
    }
}

fn run_and_collect_events<F>(desc: &str, ev_list: &mut Vec<IbcEvent>, f: F)
where
    F: FnOnce() -> Result<Vec<IbcEvent>, LinkError>,
{
    match f() {
        Ok(mut ev) => ev_list.append(&mut ev),
        Err(e) => tracing::error!("Failed to relay {desc} packets: {e:?}"),
    };
}

#[cfg(test)]
mod tests {
    use std::str::FromStr;

    use abscissa_core::clap::Parser;
    use ibc_relayer_types::core::{
        ics04_channel::packet::Sequence,
        ics24_host::identifier::{ChainId, ChannelId, PortId},
    };

    use crate::commands::clear::ClearPacketsCmd;

    #[test]
    fn test_clear_packets_required_only() {
        assert_eq!(
            ClearPacketsCmd {
                chain_id: ChainId::from_string("chain_id"),
                port_id: PortId::from_str("port_id").unwrap(),
                channel_id: ChannelId::from_str("channel-07").unwrap(),
                packet_sequences: vec![],
                key_name: None,
                counterparty_key_name: None,
                query_packets_chunk_size: None
            },
            ClearPacketsCmd::parse_from([
                "test",
                "--chain",
                "chain_id",
                "--port",
                "port_id",
                "--channel",
                "channel-07"
            ])
        )
    }

    #[test]
    fn test_clear_packets_chan_alias() {
        assert_eq!(
            ClearPacketsCmd {
                chain_id: ChainId::from_string("chain_id"),
                port_id: PortId::from_str("port_id").unwrap(),
                channel_id: ChannelId::from_str("channel-07").unwrap(),
                packet_sequences: vec![],
                key_name: None,
                counterparty_key_name: None,
                query_packets_chunk_size: None
            },
            ClearPacketsCmd::parse_from([
                "test",
                "--chain",
                "chain_id",
                "--port",
                "port_id",
                "--chan",
                "channel-07"
            ])
        )
    }

    #[test]
    fn test_clear_packets_sequences() {
        assert_eq!(
            ClearPacketsCmd {
                chain_id: ChainId::from_string("chain_id"),
                port_id: PortId::from_str("port_id").unwrap(),
                channel_id: ChannelId::from_str("channel-07").unwrap(),
                packet_sequences: vec![
                    Sequence::from(1)..=Sequence::from(1),
                    Sequence::from(10)..=Sequence::from(20)
                ],
                key_name: Some("key_name".to_owned()),
                counterparty_key_name: None,
                query_packets_chunk_size: None
            },
            ClearPacketsCmd::parse_from([
                "test",
                "--chain",
                "chain_id",
                "--port",
                "port_id",
                "--channel",
                "channel-07",
                "--packet-sequences",
                "1,10..20",
                "--key-name",
                "key_name"
            ])
        )
    }

    #[test]
    fn test_clear_packets_key_name() {
        assert_eq!(
            ClearPacketsCmd {
                chain_id: ChainId::from_string("chain_id"),
                port_id: PortId::from_str("port_id").unwrap(),
                channel_id: ChannelId::from_str("channel-07").unwrap(),
                packet_sequences: vec![],
                key_name: Some("key_name".to_owned()),
                counterparty_key_name: None,
                query_packets_chunk_size: None
            },
            ClearPacketsCmd::parse_from([
                "test",
                "--chain",
                "chain_id",
                "--port",
                "port_id",
                "--channel",
                "channel-07",
                "--key-name",
                "key_name"
            ])
        )
    }

    #[test]
    fn test_clear_packets_counterparty_key_name() {
        assert_eq!(
            ClearPacketsCmd {
                chain_id: ChainId::from_string("chain_id"),
                port_id: PortId::from_str("port_id").unwrap(),
                channel_id: ChannelId::from_str("channel-07").unwrap(),
                packet_sequences: vec![],
                key_name: None,
                counterparty_key_name: Some("counterparty_key_name".to_owned()),
                query_packets_chunk_size: None
            },
            ClearPacketsCmd::parse_from([
                "test",
                "--chain",
                "chain_id",
                "--port",
                "port_id",
                "--channel",
                "channel-07",
                "--counterparty-key-name",
                "counterparty_key_name"
            ])
        )
    }

    #[test]
    fn test_clear_packets_query_packets_chunk_size() {
        assert_eq!(
            ClearPacketsCmd {
                chain_id: ChainId::from_string("chain_id"),
                port_id: PortId::from_str("port_id").unwrap(),
                channel_id: ChannelId::from_str("channel-07").unwrap(),
                packet_sequences: vec![],
                key_name: None,
                counterparty_key_name: Some("counterparty_key_name".to_owned()),
                query_packets_chunk_size: Some(100),
            },
            ClearPacketsCmd::parse_from([
                "test",
                "--chain",
                "chain_id",
                "--port",
                "port_id",
                "--channel",
                "channel-07",
                "--counterparty-key-name",
                "counterparty_key_name",
                "--query-packets-chunk-size",
                "100"
            ])
        )
    }

    #[test]
    fn test_clear_packets_no_chan() {
        assert!(ClearPacketsCmd::try_parse_from([
            "test", "--chain", "chain_id", "--port", "port_id"
        ])
        .is_err())
    }

    #[test]
    fn test_clear_packets_no_port() {
        assert!(ClearPacketsCmd::try_parse_from([
            "test",
            "--chain",
            "chain_id",
            "--channel",
            "channel-07"
        ])
        .is_err())
    }

    #[test]
    fn test_clear_packets_no_chain() {
        assert!(ClearPacketsCmd::try_parse_from([
            "test",
            "--port",
            "port_id",
            "--channel",
            "channel-07"
        ])
        .is_err())
    }
}<|MERGE_RESOLUTION|>--- conflicted
+++ resolved
@@ -3,7 +3,10 @@
 
 use abscissa_core::{clap::Parser, config::Override, Command, FrameworkErrorKind, Runnable};
 use ibc_relayer::{
-    chain::handle::{BaseChainHandle, ChainHandle},
+    chain::{
+        handle::{BaseChainHandle, ChainHandle},
+        requests::{IncludeProof, QueryChannelRequest, QueryHeight},
+    },
     config::Config,
     link::{error::LinkError, Link, LinkParameters},
     util::seq_range::parse_seq_range,
@@ -16,15 +19,7 @@
     events::IbcEvent,
 };
 
-<<<<<<< HEAD
-use ibc_relayer::chain::requests::{IncludeProof, QueryChannelRequest, QueryHeight};
-
-use crate::application::app_config;
-use crate::cli_utils::spawn_chain_counterparty;
-use crate::conclude::Output;
-=======
 use crate::{application::app_config, cli_utils::spawn_chain_counterparty, conclude::Output};
->>>>>>> 97804c88
 
 /// `clear` subcommands
 #[derive(Command, Debug, Parser, Runnable)]
