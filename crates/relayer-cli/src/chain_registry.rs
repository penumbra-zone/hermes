//! Contains functions to generate a relayer config for a given chain

use std::{
    collections::HashMap,
    fmt::Display,
    marker::Send,
};

use futures::future::join_all;
use http::Uri;
<<<<<<< HEAD
use ibc_chain_registry::{
    asset_list::AssetList,
    chain::ChainData,
    error::RegistryError,
    fetchable::Fetchable,
    formatter::{
        SimpleGrpcFormatter,
        UriFormatter,
    },
    paths::IBCPath,
    querier::*,
};
use ibc_relayer::{
    chain::cosmos::config::CosmosSdkConfig,
    config::{
        default,
        filter::{
            FilterPattern,
            PacketFilter,
        },
        gas_multiplier::GasMultiplier,
        types::{
            MaxMsgNum,
            MaxTxSize,
            Memo,
            TrustThreshold,
        },
        AddressType,
        ChainConfig,
        EventSourceMode,
        GasPrice,
    },
    keyring::Store,
};
=======
use ibc_relayer::config::dynamic_gas::DynamicGasPrice;
use tokio::task::{JoinError, JoinHandle};
use tracing::trace;

use ibc_chain_registry::asset_list::AssetList;
use ibc_chain_registry::chain::ChainData;
use ibc_chain_registry::error::RegistryError;
use ibc_chain_registry::fetchable::Fetchable;
use ibc_chain_registry::formatter::{SimpleGrpcFormatter, UriFormatter};
use ibc_chain_registry::paths::IBCPath;
use ibc_chain_registry::querier::*;
use ibc_relayer::chain::cosmos::config::CosmosSdkConfig;
use ibc_relayer::config::filter::{FilterPattern, PacketFilter};
use ibc_relayer::config::gas_multiplier::GasMultiplier;
use ibc_relayer::config::types::{MaxMsgNum, MaxTxSize, Memo, TrustThreshold};
use ibc_relayer::config::{default, AddressType, ChainConfig, EventSourceMode, GasPrice};
use ibc_relayer::keyring::Store;

>>>>>>> 64ef9293
use tendermint_rpc::Url;
use tokio::task::{
    JoinError,
    JoinHandle,
};
use tracing::trace;

const MAX_HEALTHY_QUERY_RETRIES: u8 = 5;

/// Generate packet filters from Vec<IBCPath> and load them in a Map(chain_name -> filter).
fn construct_packet_filters(ibc_paths: Vec<IBCPath>) -> HashMap<String, PacketFilter> {
    let mut packet_filters: HashMap<_, Vec<_>> = HashMap::new();

    for path in ibc_paths {
        for channel in path.channels {
            let chain_1 = path.chain_1.chain_name.to_owned();
            let chain_2 = path.chain_2.chain_name.to_owned();

            let filters_1 = packet_filters.entry(chain_1).or_default();

            filters_1.push((
                FilterPattern::Exact(channel.chain_1.port_id.clone()),
                FilterPattern::Exact(channel.chain_1.channel_id.clone()),
            ));

            let filters_2 = packet_filters.entry(chain_2).or_default();

            filters_2.push((
                FilterPattern::Exact(channel.chain_2.port_id.clone()),
                FilterPattern::Exact(channel.chain_2.channel_id.clone()),
            ));
        }
    }

    packet_filters
        .into_iter()
        .map(|(k, v)| (k, PacketFilter::allow(v)))
        .collect()
}

/// Generates a ChainConfig for a given chain from ChainData, AssetList, and an optional PacketFilter.
async fn hermes_config<GrpcQuerier, RpcQuerier, GrpcFormatter>(
    chain_data: ChainData,
    assets: AssetList,
    packet_filter: Option<PacketFilter>,
) -> Result<ChainConfig, RegistryError>
where
    GrpcQuerier:
        QueryContext<QueryInput = Uri, QueryOutput = Url, QueryError = RegistryError> + Send,
    RpcQuerier: QueryContext<
            QueryInput = String,
            QueryOutput = HermesConfigData,
            QueryError = RegistryError,
        > + Send,
    GrpcFormatter: UriFormatter<OutputFormat = Uri>,
{
    let chain_name = chain_data.chain_name;

    let asset = assets
        .assets
        .first()
        .ok_or_else(|| RegistryError::no_asset_found(chain_name.to_string()))?;

    let grpc_endpoints = chain_data
        .apis
        .grpc
        .iter()
        .map(|grpc| GrpcFormatter::parse_or_build_address(grpc.address.as_str()))
        .collect::<Result<_, _>>()?;

    let rpc_endpoints: Vec<String> = chain_data
        .apis
        .rpc
        .iter()
        .map(|rpc| rpc.address.to_owned())
        .collect();

    let rpc_data = query_healthy_retry::<RpcQuerier>(
        chain_name.to_string(),
        rpc_endpoints,
        MAX_HEALTHY_QUERY_RETRIES,
    )
    .await?;

    let grpc_address = query_healthy_retry::<GrpcQuerier>(
        chain_name.to_string(),
        grpc_endpoints,
        MAX_HEALTHY_QUERY_RETRIES,
    )
    .await?;

    let websocket_address =
        rpc_data.websocket.clone().try_into().map_err(|e| {
            RegistryError::websocket_url_parse_error(rpc_data.websocket.to_string(), e)
        })?;

    let avg_gas_price = if let Some(fee_token) = chain_data.fees.fee_tokens.first() {
        fee_token.average_gas_price
    } else {
        0.1
    };

    // Use EIP-1559 dynamic gas price for Osmosis
    let dynamic_gas_price = if chain_data.chain_id.as_str() == "osmosis-1" {
        DynamicGasPrice::unsafe_new(true, 1.1, 0.6)
    } else {
        DynamicGasPrice::disabled()
    };

    Ok(ChainConfig::CosmosSdk(CosmosSdkConfig {
        id: chain_data.chain_id,
        rpc_addr: rpc_data.rpc_address,
        grpc_addr: grpc_address,
        event_source: EventSourceMode::Push {
            url: websocket_address,
            batch_delay: default::batch_delay(),
        },
        rpc_timeout: default::rpc_timeout(),
        trusted_node: default::trusted_node(),
        genesis_restart: None,
        account_prefix: chain_data.bech32_prefix,
        key_name: String::new(),
        key_store_type: Store::default(),
        key_store_folder: None,
        store_prefix: "ibc".to_string(),
        default_gas: Some(100000),
        max_gas: Some(400000),
        gas_adjustment: None,
        gas_multiplier: Some(GasMultiplier::new(1.1).unwrap()),
        dynamic_gas_price,
        fee_granter: None,
        max_msg_num: MaxMsgNum::default(),
        max_tx_size: MaxTxSize::default(),
        max_grpc_decoding_size: default::max_grpc_decoding_size(),
        query_packets_chunk_size: default::query_packets_chunk_size(),
        clock_drift: default::clock_drift(),
        max_block_time: default::max_block_time(),
        trusting_period: None,
        client_refresh_rate: default::client_refresh_rate(),
        ccv_consumer_chain: false,
        memo_prefix: Memo::default(),
        proof_specs: Default::default(),
        trust_threshold: TrustThreshold::default(),
        gas_price: GasPrice {
            price: avg_gas_price,
            denom: asset.base.to_owned(),
        },
        packet_filter: packet_filter.unwrap_or_default(),
        address_type: AddressType::default(),
        sequential_batch_tx: false,
        extension_options: Vec::new(),
        compat_mode: None,
        clear_interval: None,
    }))
}

/// Concurrent `query_healthy` might fail, this is a helper function which will retry a failed query a fixed
/// amount of times in order to avoid failure with healthy endpoints.
async fn query_healthy_retry<QuerierType>(
    chain_name: String,
    endpoints: Vec<QuerierType::QueryInput>,
    retries: u8,
) -> Result<QuerierType::QueryOutput, RegistryError>
where
    QuerierType: QueryContext + Send,
    QuerierType::QueryInput: Clone + Display,
    QuerierType: QueryContext<QueryError = RegistryError>,
{
    for i in 0..retries {
        let query_response =
            QuerierType::query_healthy(chain_name.to_string(), endpoints.clone()).await;
        match query_response {
            Ok(r) => {
                return Ok(r);
            }
            Err(_) => {
                trace!("Retry {i} failed to query all endpoints");
            }
        }
    }
    Err(RegistryError::unhealthy_endpoints(
        endpoints
            .iter()
            .map(|endpoint| endpoint.to_string())
            .collect(),
        retries,
    ))
}

/// Fetches the specified resources from the Cosmos chain registry, using the specified commit hash
/// if it is provided. Fetching is done in a concurrent fashion by spawning a task for each resource.
/// Returns a vector of handles that need to be awaited in order to access the fetched data, or the
/// error that occurred while fetching.
async fn get_handles<T: Fetchable + Send + 'static>(
    resources: &[String],
    commit: &Option<String>,
) -> Vec<JoinHandle<Result<T, RegistryError>>> {
    let handles = resources
        .iter()
        .map(|resource| {
            let resource = resource.to_string();
            let commit = commit.clone();
            tokio::spawn(async move { T::fetch(resource, commit).await })
        })
        .collect();
    handles
}

/// Given a vector of handles, awaits them and returns a vector of results. Any errors
/// that occurred are mapped to a `RegistryError`.
async fn get_data_from_handles<T>(
    handles: Vec<JoinHandle<Result<T, RegistryError>>>,
    error_task: &str,
) -> Result<Vec<Result<T, RegistryError>>, RegistryError> {
    join_all(handles)
        .await
        .into_iter()
        .collect::<Result<Vec<_>, JoinError>>()
        .map_err(|e| RegistryError::join_error(error_task.to_string(), e))
}

/// Fetches a list of ChainConfigs specified by the given slice of chain names. These
/// configs are fetched from <https://github.com/cosmos/chain-registry>. The `default_gas`
/// and `max_gas` parameters set to default values. The `gas_price` parameter is set to
/// the average gas price for the chain listed in the chain registry.
///
/// # Arguments
///
/// * `chains` - A slice of strings that holds the name of the chains for which a `ChainConfig` will be generated. It must be sorted.
/// * `commit` - An optional String representing the commit hash from which the chain configs will be generated. If it's None, the latest commit will be used.
///
/// # Example
///
/// ```
/// use ibc_relayer_cli::chain_registry::get_configs;
/// let chains = &vec!["cosmoshub".to_string(), "osmosis".to_string()];
/// let configs = get_configs(chains, None);
/// ```
pub async fn get_configs(
    chains: &[String],
    commit: Option<String>,
) -> Result<Vec<Result<ChainConfig, RegistryError>>, RegistryError> {
    let n = chains.len();

    if n == 0 {
        return Ok(Vec::new());
    }

    // Spawn tasks to fetch data from the chain-registry
    let chain_data_handle = get_handles::<ChainData>(chains, &commit).await;
    let asset_lists_handle = get_handles::<AssetList>(chains, &commit).await;

    let mut path_handles = Vec::with_capacity(n * (n - 1) / 2);

    for i in 0..n {
        for chain_j in &chains[i + 1..] {
            let chain_i = &chains[i];
            let resource = format!("{chain_i}-{chain_j}.json").to_string();
            let commit_clone = commit.clone();
            path_handles.push(tokio::spawn(async move {
                IBCPath::fetch(resource, commit_clone).await
            }));
        }
    }

    // Collect data from the spawned tasks
    let chain_data_results =
        get_data_from_handles::<ChainData>(chain_data_handle, "chain_data_join").await?;
    let asset_list_results =
        get_data_from_handles::<AssetList>(asset_lists_handle, "asset_handle_join").await?;

    let chain_data_array: Vec<ChainData> = chain_data_results
        .into_iter()
        .filter_map(|chain_data| chain_data.ok())
        .collect();
    let asset_lists: Vec<AssetList> = asset_list_results
        .into_iter()
        .filter_map(|asset_list| asset_list.ok())
        .collect();

    let path_data: Result<Vec<_>, JoinError> = join_all(path_handles).await.into_iter().collect();
    let path_data: Vec<IBCPath> = path_data
        .map_err(|e| RegistryError::join_error("path_handle_join".to_string(), e))?
        .into_iter()
        .filter_map(|path| path.ok())
        .collect();

    let mut packet_filters = construct_packet_filters(path_data);

    // Construct ChainConfig
    let config_handles: Vec<JoinHandle<Result<ChainConfig, RegistryError>>> = chain_data_array
        .into_iter()
        .zip(asset_lists.into_iter())
        .zip(chains.iter())
        .map(|((chain_data, assets), chain_name)| {
            let packet_filter = packet_filters.remove(chain_name);
            tokio::spawn(async move {
                hermes_config::<
                        GrpcHealthCheckQuerier,
                        SimpleHermesRpcQuerier,
                        SimpleGrpcFormatter,
                    >(chain_data, assets, packet_filter)
                    .await
            })
        })
        .collect();

    get_data_from_handles::<ChainConfig>(config_handles, "config_handle_join").await
}

/// Concurrent RPC and GRPC queries are likely to fail.
/// Since the RPC and GRPC endpoints are queried to confirm they are healthy,
/// before generating the ChainConfig, the tests must not all run concurrently or
/// else they will fail due to the amount of concurrent queries.
#[cfg(test)]
mod tests {
    use std::str::FromStr;

    use ibc_relayer::config::filter::ChannelPolicy;
    use ibc_relayer_types::core::ics24_host::identifier::{
        ChannelId,
        PortId,
    };
    use serial_test::serial;

    use super::*;

    // Use commit from 28.04.23 for tests
    const TEST_COMMIT: &str = "95b99457e828402bde994816ce57e548d7e1a76d";

    // Helper function for configs without filter. The configuration doesn't have a packet filter
    // if there is no `{chain-a}-{chain-b}.json` file in the `_IBC/` directory of the
    // chain-registry repository: https://github.com/cosmos/chain-registry/tree/master/_IBC
    async fn should_have_no_filter(test_chains: &[String]) -> Result<(), RegistryError> {
        let configs = get_configs(test_chains, Some(TEST_COMMIT.to_owned())).await?;

        for config in configs {
            match config {
                Ok(config) => {
                    assert_eq!(
                        config.packet_filter().channel_policy,
                        ChannelPolicy::AllowAll
                    );
                }
                Err(e) => panic!(
                    "Encountered an unexpected error in chain registry test: {}",
                    e
                ),
            }
        }

        Ok(())
    }

    #[tokio::test]
    #[serial]
    #[ignore]
    async fn fetch_chain_config_with_packet_filters() -> Result<(), RegistryError> {
        let test_chains: &[String] = &[
            "cosmoshub".to_string(),
            "juno".to_string(),
            "osmosis".to_string(),
        ]; // Must be sorted

        let configs = get_configs(test_chains, Some(TEST_COMMIT.to_owned())).await?;

        for config in configs {
            match config {
                Ok(config) => match &config.packet_filter().channel_policy {
                    ChannelPolicy::Allow(channel_filter) => {
                        if config.id().as_str().contains("cosmoshub") {
                            assert!(channel_filter.is_exact());

                            let cosmoshub_juno = (
                                &PortId::from_str("transfer").unwrap(),
                                &ChannelId::from_str("channel-207").unwrap(),
                            );

                            let cosmoshub_osmosis = (
                                &PortId::from_str("transfer").unwrap(),
                                &ChannelId::from_str("channel-141").unwrap(),
                            );

                            assert!(channel_filter.matches(cosmoshub_juno));
                            assert!(channel_filter.matches(cosmoshub_osmosis));
                            assert!(channel_filter.len() == 2);
                        } else if config.id().as_str().contains("juno") {
                            assert!(channel_filter.is_exact());

                            let juno_cosmoshub = (
                                &PortId::from_str("transfer").unwrap(),
                                &ChannelId::from_str("channel-1").unwrap(),
                            );

                            let juno_osmosis_1 = (
                                &PortId::from_str("transfer").unwrap(),
                                &ChannelId::from_str("channel-0").unwrap(),
                            );

                            let juno_osmosis_2 = (
                                    &PortId::from_str("wasm.juno1v4887y83d6g28puzvt8cl0f3cdhd3y6y9mpysnsp3k8krdm7l6jqgm0rkn").unwrap(),
                                    &ChannelId::from_str("channel-47").unwrap()
                                );

                            assert!(channel_filter.matches(juno_cosmoshub));
                            assert!(channel_filter.matches(juno_osmosis_1));
                            assert!(channel_filter.matches(juno_osmosis_2));
                            assert!(channel_filter.len() == 3);
                        } else if config.id().as_str().contains("osmosis") {
                            assert!(channel_filter.is_exact());

                            let osmosis_cosmoshub = (
                                &PortId::from_str("transfer").unwrap(),
                                &ChannelId::from_str("channel-0").unwrap(),
                            );

                            let osmosis_juno_1 = (
                                &PortId::from_str("transfer").unwrap(),
                                &ChannelId::from_str("channel-42").unwrap(),
                            );

                            let osmosis_juno_2 = (
                                &PortId::from_str("transfer").unwrap(),
                                &ChannelId::from_str("channel-169").unwrap(),
                            );

                            assert!(channel_filter.matches(osmosis_cosmoshub));
                            assert!(channel_filter.matches(osmosis_juno_1));
                            assert!(channel_filter.matches(osmosis_juno_2));
                            assert!(channel_filter.len() == 3);
                        } else {
                            panic!("Unknown chain");
                        }
                    }
                    _ => panic!("PacketFilter not allowed"),
                },
                Err(e) => panic!(
                    "Encountered an unexpected error in chain registry test: {}",
                    e
                ),
            }
        }

        Ok(())
    }

    #[tokio::test]
    #[serial]
    #[ignore]
    async fn fetch_chain_config_without_packet_filters() -> Result<(), RegistryError> {
        // The commit from 28.04.23 does not have `evmos-juno.json` nor `juno-evmos.json` file:
        // https://github.com/cosmos/chain-registry/tree/master/_IBC
        let test_chains: &[String] = &["evmos".to_string(), "juno".to_string()]; // Must be sorted
        should_have_no_filter(test_chains).await
    }

    #[tokio::test]
    #[serial]
    #[ignore]
    async fn fetch_one_chain() -> Result<(), RegistryError> {
        let test_chains: &[String] = &["cosmoshub".to_string()]; // Must be sorted
        should_have_no_filter(test_chains).await
    }

    #[tokio::test]
    #[serial]
    #[ignore]
    async fn fetch_no_chain() -> Result<(), RegistryError> {
        let test_chains: &[String] = &[];
        let configs = get_configs(test_chains, Some(TEST_COMMIT.to_owned())).await?;

        assert_eq!(configs.len(), 0);

        Ok(())
    }
}<|MERGE_RESOLUTION|>--- conflicted
+++ resolved
@@ -1,23 +1,15 @@
 //! Contains functions to generate a relayer config for a given chain
 
-use std::{
-    collections::HashMap,
-    fmt::Display,
-    marker::Send,
-};
+use std::{collections::HashMap, fmt::Display, marker::Send};
 
 use futures::future::join_all;
 use http::Uri;
-<<<<<<< HEAD
 use ibc_chain_registry::{
     asset_list::AssetList,
     chain::ChainData,
     error::RegistryError,
     fetchable::Fetchable,
-    formatter::{
-        SimpleGrpcFormatter,
-        UriFormatter,
-    },
+    formatter::{SimpleGrpcFormatter, UriFormatter},
     paths::IBCPath,
     querier::*,
 };
@@ -25,49 +17,16 @@
     chain::cosmos::config::CosmosSdkConfig,
     config::{
         default,
-        filter::{
-            FilterPattern,
-            PacketFilter,
-        },
+        filter::{FilterPattern, PacketFilter},
         gas_multiplier::GasMultiplier,
-        types::{
-            MaxMsgNum,
-            MaxTxSize,
-            Memo,
-            TrustThreshold,
-        },
-        AddressType,
-        ChainConfig,
-        EventSourceMode,
-        GasPrice,
+        types::{MaxMsgNum, MaxTxSize, Memo, TrustThreshold},
+        AddressType, ChainConfig, EventSourceMode, GasPrice,
     },
     keyring::Store,
 };
-=======
-use ibc_relayer::config::dynamic_gas::DynamicGasPrice;
+
+use tendermint_rpc::Url;
 use tokio::task::{JoinError, JoinHandle};
-use tracing::trace;
-
-use ibc_chain_registry::asset_list::AssetList;
-use ibc_chain_registry::chain::ChainData;
-use ibc_chain_registry::error::RegistryError;
-use ibc_chain_registry::fetchable::Fetchable;
-use ibc_chain_registry::formatter::{SimpleGrpcFormatter, UriFormatter};
-use ibc_chain_registry::paths::IBCPath;
-use ibc_chain_registry::querier::*;
-use ibc_relayer::chain::cosmos::config::CosmosSdkConfig;
-use ibc_relayer::config::filter::{FilterPattern, PacketFilter};
-use ibc_relayer::config::gas_multiplier::GasMultiplier;
-use ibc_relayer::config::types::{MaxMsgNum, MaxTxSize, Memo, TrustThreshold};
-use ibc_relayer::config::{default, AddressType, ChainConfig, EventSourceMode, GasPrice};
-use ibc_relayer::keyring::Store;
-
->>>>>>> 64ef9293
-use tendermint_rpc::Url;
-use tokio::task::{
-    JoinError,
-    JoinHandle,
-};
 use tracing::trace;
 
 const MAX_HEALTHY_QUERY_RETRIES: u8 = 5;
@@ -382,10 +341,7 @@
     use std::str::FromStr;
 
     use ibc_relayer::config::filter::ChannelPolicy;
-    use ibc_relayer_types::core::ics24_host::identifier::{
-        ChannelId,
-        PortId,
-    };
+    use ibc_relayer_types::core::ics24_host::identifier::{ChannelId, PortId};
     use serial_test::serial;
 
     use super::*;
