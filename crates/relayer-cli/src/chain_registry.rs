--- conflicted
+++ resolved
@@ -1,37 +1,10 @@
 //! Contains functions to generate a relayer config for a given chain
 
-<<<<<<< HEAD
-use futures::future::join_all;
-use http::Uri;
-use tendermint_rpc::Url;
-use tokio::task::{JoinError, JoinHandle};
-use tracing::{error, trace};
-
-use std::{collections::BTreeMap, collections::HashMap, fmt::Display, marker::Send};
-
-use ibc_chain_registry::{
-    asset_list::AssetList,
-    chain::ChainData,
-    error::RegistryError,
-    fetchable::Fetchable,
-    formatter::{SimpleGrpcFormatter, UriFormatter},
-    paths::IBCPath,
-    querier::*,
+use std::{
+    collections::{BTreeMap, HashMap},
+    fmt::Display,
+    marker::Send,
 };
-use ibc_relayer::{
-    chain::cosmos::config::CosmosSdkConfig,
-    config::{
-        default,
-        dynamic_gas::DynamicGasPrice,
-        filter::{FilterPattern, PacketFilter},
-        gas_multiplier::GasMultiplier,
-        types::{MaxMsgNum, MaxTxSize, Memo, TrustThreshold},
-        AddressType, ChainConfig, EventSourceMode, GasPrice,
-    },
-    keyring::Store,
-};
-=======
-use std::{collections::HashMap, fmt::Display, marker::Send};
 
 use futures::future::join_all;
 use http::Uri;
@@ -59,8 +32,7 @@
 
 use tendermint_rpc::Url;
 use tokio::task::{JoinError, JoinHandle};
-use tracing::trace;
->>>>>>> 97804c88
+use tracing::{error, trace};
 
 const MAX_HEALTHY_QUERY_RETRIES: u8 = 5;
 
