--- conflicted
+++ resolved
@@ -4,14 +4,10 @@
 };
 use serde::{Deserialize, Serialize};
 
-<<<<<<< HEAD
-use crate::core::ics04_channel::channel::Ordering;
-=======
->>>>>>> 97804c88
 use crate::{
     applications::ics27_ica::error::Error,
     core::{
-        ics04_channel::version::Version,
+        ics04_channel::{channel::Ordering, version::Version},
         ics24_host::{error::ValidationError, identifier::ConnectionId},
     },
     signer::Signer,
