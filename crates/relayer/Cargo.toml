[package]
name = "ibc-relayer"
<<<<<<< HEAD
version = "0.27.2"
=======
version = "0.27.0"
>>>>>>> 97804c88
edition = "2021"
license = "Apache-2.0"
readme = "README.md"
keywords = ["blockchain", "consensus", "cosmos", "ibc", "tendermint"]
repository = "https://github.com/informalsystems/hermes"
authors = ["Informal Systems <hello@informal.systems>"]
<<<<<<< HEAD
rust-version = "1.71.1"
=======
rust-version = "1.71"
>>>>>>> 97804c88
description = """
    Implementation of an IBC Relayer in Rust, as a library
"""

[package.metadata.docs.rs]
all-features = true

[features]
default = ["flex-error/std", "flex-error/eyre_tracer"]
telemetry = ["ibc-telemetry"]

[dependencies]
<<<<<<< HEAD
ibc-proto = { workspace = true, features = ["serde"] }
ibc-telemetry = { workspace = true, optional = true }
ibc-relayer-types = { workspace = true, features = ["clock"] }

astria-core = { workspace = true }
astria-sequencer-client = { workspace = true }
anyhow = { workspace = true }
async-stream = { workspace = true }
bech32 = { workspace = true }
bitcoin = { workspace = true, features = ["serde"] }
bs58 = { workspace = true }
byte-unit = { workspace = true, features = ["serde"] }
bytes = { workspace = true }
crossbeam-channel = { workspace = true }
digest = { workspace = true }
dirs-next = { workspace = true }
ed25519 = { workspace = true }
ed25519-consensus = { workspace = true }
ed25519-dalek = { workspace = true, features = ["serde"] }
ed25519-dalek-bip32 = { workspace = true }
flex-error = { workspace = true }
futures = { workspace = true }
generic-array = { workspace = true }
hdpath = { workspace = true }
hex = { workspace = true }
http = { workspace = true }
humantime = { workspace = true }
humantime-serde = { workspace = true }
ibc-types = { workspace = true }
itertools = { workspace = true }
jmt = { workspace = true }
moka = { workspace = true, features = ["sync"] }
num-bigint = { workspace = true, features = ["serde"] }
num-rational = { workspace = true, features = ["num-bigint", "serde"] }
once_cell = { workspace = true }
pbjson-types = { workspace = true }
penumbra-asset = { workspace = true }
penumbra-custody = { workspace = true }
penumbra-fee = { workspace = true }
penumbra-ibc = { workspace = true }
penumbra-keys = { workspace = true }
penumbra-proto = { workspace = true }
penumbra-transaction = { workspace = true }
penumbra-view = { workspace = true }
penumbra-wallet = { workspace = true }
prost = { workspace = true }
regex = { workspace = true }
reqwest = { workspace = true, features = ["rustls-tls-native-roots", "json"] }
retry = { workspace = true }
ripemd = { workspace = true }
secp256k1 = { workspace = true, features = ["rand-std"] }
semver = { workspace = true }
serde = { workspace = true }
serde_derive = { workspace = true }
serde_json = { workspace = true }
sha2 = { workspace = true }
signature = { workspace = true }
strum = { workspace = true, features = ["derive"] }
subtle-encoding = { workspace = true }
tendermint = { workspace = true, features = ["secp256k1"] }
tendermint-light-client = { workspace = true, features = [
    "rpc-client",
    "secp256k1",
    "unstable",
] }
tendermint-light-client-detector = { workspace = true }
tendermint-light-client-verifier = { workspace = true }
tendermint-proto = { workspace = true }
tendermint-rpc = { workspace = true, features = [
    "http-client",
    "websocket-client",
] }
thiserror = { workspace = true }
tiny-bip39 = { workspace = true }
tiny-keccak = { workspace = true, features = ["keccak"] }
tokio = { workspace = true, features = ["rt-multi-thread", "time", "sync"] }
tokio-stream = { workspace = true }
toml = { workspace = true }
tonic = { workspace = true, features = ["tls", "tls-roots"] }
tracing = { workspace = true }
tracing-subscriber = { workspace = true, features = [
=======
ibc-proto = { version = "0.41.0", features = ["serde"] }
ibc-telemetry = { version = "0.27.0", path = "../telemetry", optional = true }
ibc-relayer-types = { version = "0.27.0", path = "../relayer-types", features = [
    "mocks",
] }

astria-core = { git = "https://github.com/astriaorg/astria", rev = "112a66d6f9bb6638cce4935c949834e1d35416bb" }
astria-sequencer-client = { git = "https://github.com/astriaorg/astria", rev = "112a66d6f9bb6638cce4935c949834e1d35416bb", features = [
    "http",
] }
ed25519-consensus = "2.1.0"
ibc-types = "0.12.0"
jmt = "0.6"
pbjson-types = "0.6"

subtle-encoding = "0.5"
humantime-serde = "1.1.1"
serde = "1.0"
serde_derive = "1.0"
thiserror = "1.0.56"
toml = "0.8"
tracing = "0.1.36"
tokio = { version = "1.0", features = ["rt-multi-thread", "time", "sync"] }
serde_json = { version = "1" }
bytes = "1.4.0"
prost = { version = "0.12" }
tonic = { version = "0.10", features = ["tls", "tls-roots"] }
futures = "0.3.27"
crossbeam-channel = "0.5.11"
hex = "0.4"
bitcoin = { version = "0.31.1", features = ["serde"] }
tiny-bip39 = "1.0.0"
hdpath = "0.6.3"
sha2 = "0.10.6"
tiny-keccak = { version = "2.0.2", features = [
    "keccak",
], default-features = false }
ripemd = "0.1.3"
bech32 = "0.9.1"
itertools = "0.10.5"
dirs-next = "2.0.0"
retry = { version = "2.0.0", default-features = false }
async-stream = "0.3.5"
http = "0.2.9"
reqwest = { version = "0.11", features = [
    "rustls-tls-native-roots",
    "json",
], default-features = false }
flex-error = { version = "0.4.4", default-features = false }
signature = "2.1.0"
anyhow = "1.0"
semver = "1.0"
humantime = "2.1.0"
regex = "1"
moka = { version = "0.12.0", features = ["sync"] }
uuid = { version = "1.7.0", features = ["v4"] }
bs58 = "0.5.0"
digest = "0.10.6"
ed25519 = "2.2.2"
ed25519-dalek = { version = "2.0.0", features = ["serde"] }
ed25519-dalek-bip32 = "0.3.0"
generic-array = "0.14.7"
secp256k1 = { version = "0.28.1", features = ["rand-std"] }
strum = { version = "0.25", features = ["derive"] }
tokio-stream = "0.1.14"
once_cell = "1.19.0"
tracing-subscriber = { version = "0.3.14", features = [
>>>>>>> 97804c88
    "fmt",
    "env-filter",
    "json",
] }
<<<<<<< HEAD
uuid = { workspace = true, features = ["v4"] }

[dev-dependencies]
ibc-relayer-types = { workspace = true, features = ["mocks"] }
serial_test = { workspace = true }
env_logger = { workspace = true }
test-log = { workspace = true, features = ["trace"] }
=======

# Penumbra dependencies
penumbra-custody = { git = "https://github.com/penumbra-zone/penumbra", tag = "v0.68.1" }
penumbra-view = { git = "https://github.com/penumbra-zone/penumbra", tag = "v0.68.1" }
penumbra-proto = { git = "https://github.com/penumbra-zone/penumbra", tag = "v0.68.1", features = [
    "box-grpc",
    "rpc",
] }
penumbra-wallet = { git = "https://github.com/penumbra-zone/penumbra", tag = "v0.68.1" }
penumbra-fee = { git = "https://github.com/penumbra-zone/penumbra", tag = "v0.68.1" }
penumbra-transaction = { git = "https://github.com/penumbra-zone/penumbra", tag = "v0.68.1" }
penumbra-keys = { git = "https://github.com/penumbra-zone/penumbra", tag = "v0.68.1" }
penumbra-ibc = { git = "https://github.com/penumbra-zone/penumbra", tag = "v0.68.1" }
penumbra-asset = { git = "https://github.com/penumbra-zone/penumbra", tag = "v0.68.1" }

[dependencies.byte-unit]
version = "4.0.19"
default-features = false
features = ["serde"]

[dependencies.num-bigint]
version = "0.4"
features = ["serde"]

[dependencies.num-rational]
version = "0.4.1"
features = ["num-bigint", "serde"]

[dependencies.tendermint]
version = "0.34.0"
features = ["secp256k1"]

[dependencies.tendermint-proto]
version = "0.34.0"

[dependencies.tendermint-rpc]
version = "0.34.0"
features = ["http-client", "websocket-client"]

[dependencies.tendermint-light-client]
version = "0.34.0"
default-features = false
features = ["rpc-client", "secp256k1", "unstable"]

[dependencies.tendermint-light-client-detector]
version = "0.34.0"
default-features = false

[dependencies.tendermint-light-client-verifier]
version = "0.34.0"
default-features = false

[dev-dependencies]
ibc-relayer-types = { version = "0.27.0", path = "../relayer-types", features = [
    "mocks",
] }
serial_test = "3.0.0"
env_logger = "0.11.1"
test-log = { version = "0.2.14", features = ["trace"] }
>>>>>>> 97804c88

# Needed for generating (synthetic) light blocks.
tendermint-testgen = { workspace = true }<|MERGE_RESOLUTION|>--- conflicted
+++ resolved
@@ -1,24 +1,17 @@
 [package]
+
+version = "0.27.2"
+edition = "2021"
+rust-version = "1.71.1"
+description = """
+    Implementation of an IBC Relayer in Rust, as a library
+"""
 name = "ibc-relayer"
-<<<<<<< HEAD
-version = "0.27.2"
-=======
-version = "0.27.0"
->>>>>>> 97804c88
-edition = "2021"
 license = "Apache-2.0"
 readme = "README.md"
 keywords = ["blockchain", "consensus", "cosmos", "ibc", "tendermint"]
 repository = "https://github.com/informalsystems/hermes"
 authors = ["Informal Systems <hello@informal.systems>"]
-<<<<<<< HEAD
-rust-version = "1.71.1"
-=======
-rust-version = "1.71"
->>>>>>> 97804c88
-description = """
-    Implementation of an IBC Relayer in Rust, as a library
-"""
 
 [package.metadata.docs.rs]
 all-features = true
@@ -28,7 +21,6 @@
 telemetry = ["ibc-telemetry"]
 
 [dependencies]
-<<<<<<< HEAD
 ibc-proto = { workspace = true, features = ["serde"] }
 ibc-telemetry = { workspace = true, optional = true }
 ibc-relayer-types = { workspace = true, features = ["clock"] }
@@ -110,80 +102,10 @@
 tonic = { workspace = true, features = ["tls", "tls-roots"] }
 tracing = { workspace = true }
 tracing-subscriber = { workspace = true, features = [
-=======
-ibc-proto = { version = "0.41.0", features = ["serde"] }
-ibc-telemetry = { version = "0.27.0", path = "../telemetry", optional = true }
-ibc-relayer-types = { version = "0.27.0", path = "../relayer-types", features = [
-    "mocks",
-] }
-
-astria-core = { git = "https://github.com/astriaorg/astria", rev = "112a66d6f9bb6638cce4935c949834e1d35416bb" }
-astria-sequencer-client = { git = "https://github.com/astriaorg/astria", rev = "112a66d6f9bb6638cce4935c949834e1d35416bb", features = [
-    "http",
-] }
-ed25519-consensus = "2.1.0"
-ibc-types = "0.12.0"
-jmt = "0.6"
-pbjson-types = "0.6"
-
-subtle-encoding = "0.5"
-humantime-serde = "1.1.1"
-serde = "1.0"
-serde_derive = "1.0"
-thiserror = "1.0.56"
-toml = "0.8"
-tracing = "0.1.36"
-tokio = { version = "1.0", features = ["rt-multi-thread", "time", "sync"] }
-serde_json = { version = "1" }
-bytes = "1.4.0"
-prost = { version = "0.12" }
-tonic = { version = "0.10", features = ["tls", "tls-roots"] }
-futures = "0.3.27"
-crossbeam-channel = "0.5.11"
-hex = "0.4"
-bitcoin = { version = "0.31.1", features = ["serde"] }
-tiny-bip39 = "1.0.0"
-hdpath = "0.6.3"
-sha2 = "0.10.6"
-tiny-keccak = { version = "2.0.2", features = [
-    "keccak",
-], default-features = false }
-ripemd = "0.1.3"
-bech32 = "0.9.1"
-itertools = "0.10.5"
-dirs-next = "2.0.0"
-retry = { version = "2.0.0", default-features = false }
-async-stream = "0.3.5"
-http = "0.2.9"
-reqwest = { version = "0.11", features = [
-    "rustls-tls-native-roots",
-    "json",
-], default-features = false }
-flex-error = { version = "0.4.4", default-features = false }
-signature = "2.1.0"
-anyhow = "1.0"
-semver = "1.0"
-humantime = "2.1.0"
-regex = "1"
-moka = { version = "0.12.0", features = ["sync"] }
-uuid = { version = "1.7.0", features = ["v4"] }
-bs58 = "0.5.0"
-digest = "0.10.6"
-ed25519 = "2.2.2"
-ed25519-dalek = { version = "2.0.0", features = ["serde"] }
-ed25519-dalek-bip32 = "0.3.0"
-generic-array = "0.14.7"
-secp256k1 = { version = "0.28.1", features = ["rand-std"] }
-strum = { version = "0.25", features = ["derive"] }
-tokio-stream = "0.1.14"
-once_cell = "1.19.0"
-tracing-subscriber = { version = "0.3.14", features = [
->>>>>>> 97804c88
     "fmt",
     "env-filter",
     "json",
 ] }
-<<<<<<< HEAD
 uuid = { workspace = true, features = ["v4"] }
 
 [dev-dependencies]
@@ -191,67 +113,6 @@
 serial_test = { workspace = true }
 env_logger = { workspace = true }
 test-log = { workspace = true, features = ["trace"] }
-=======
-
-# Penumbra dependencies
-penumbra-custody = { git = "https://github.com/penumbra-zone/penumbra", tag = "v0.68.1" }
-penumbra-view = { git = "https://github.com/penumbra-zone/penumbra", tag = "v0.68.1" }
-penumbra-proto = { git = "https://github.com/penumbra-zone/penumbra", tag = "v0.68.1", features = [
-    "box-grpc",
-    "rpc",
-] }
-penumbra-wallet = { git = "https://github.com/penumbra-zone/penumbra", tag = "v0.68.1" }
-penumbra-fee = { git = "https://github.com/penumbra-zone/penumbra", tag = "v0.68.1" }
-penumbra-transaction = { git = "https://github.com/penumbra-zone/penumbra", tag = "v0.68.1" }
-penumbra-keys = { git = "https://github.com/penumbra-zone/penumbra", tag = "v0.68.1" }
-penumbra-ibc = { git = "https://github.com/penumbra-zone/penumbra", tag = "v0.68.1" }
-penumbra-asset = { git = "https://github.com/penumbra-zone/penumbra", tag = "v0.68.1" }
-
-[dependencies.byte-unit]
-version = "4.0.19"
-default-features = false
-features = ["serde"]
-
-[dependencies.num-bigint]
-version = "0.4"
-features = ["serde"]
-
-[dependencies.num-rational]
-version = "0.4.1"
-features = ["num-bigint", "serde"]
-
-[dependencies.tendermint]
-version = "0.34.0"
-features = ["secp256k1"]
-
-[dependencies.tendermint-proto]
-version = "0.34.0"
-
-[dependencies.tendermint-rpc]
-version = "0.34.0"
-features = ["http-client", "websocket-client"]
-
-[dependencies.tendermint-light-client]
-version = "0.34.0"
-default-features = false
-features = ["rpc-client", "secp256k1", "unstable"]
-
-[dependencies.tendermint-light-client-detector]
-version = "0.34.0"
-default-features = false
-
-[dependencies.tendermint-light-client-verifier]
-version = "0.34.0"
-default-features = false
-
-[dev-dependencies]
-ibc-relayer-types = { version = "0.27.0", path = "../relayer-types", features = [
-    "mocks",
-] }
-serial_test = "3.0.0"
-env_logger = "0.11.1"
-test-log = { version = "0.2.14", features = ["trace"] }
->>>>>>> 97804c88
 
 # Needed for generating (synthetic) light blocks.
 tendermint-testgen = { workspace = true }