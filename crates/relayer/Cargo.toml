--- conflicted
+++ resolved
@@ -20,24 +20,15 @@
 telemetry = ["ibc-telemetry"]
 
 [dependencies]
-<<<<<<< HEAD
-ibc-proto         = { version = "0.40.0", features = ["serde"] }
-ibc-telemetry     = { version = "0.26.4", path = "../telemetry", optional = true }
-ibc-relayer-types = { version = "0.26.4", path = "../relayer-types", features = ["mocks"] }
-=======
 ibc-proto         = { version = "0.41.0", features = ["serde"] }
 ibc-telemetry     = { version = "0.27.0", path = "../telemetry", optional = true }
 ibc-relayer-types = { version = "0.27.0", path = "../relayer-types", features = ["mocks"] }
->>>>>>> 64ef9293
 
 astria-core = { git = "https://github.com/astriaorg/astria", rev = "093e5794a6b66c7e163442127170263d4e2b2cf9" }
 astria-sequencer-client = { git = "https://github.com/astriaorg/astria", rev = "093e5794a6b66c7e163442127170263d4e2b2cf9", features = [ "http" ] }
 ed25519-consensus = "2.1.0"
 ibc-types = "0.11.0"
 jmt = "0.6"
-# bump to a release after https://github.com/penumbra-zone/penumbra/pull/3598 is included
-penumbra-ibc = { git = "https://github.com/penumbra-zone/penumbra.git", rev = "1b1be7e1373401eaf30d63352ee680991cb42aea", default-features = false }
-penumbra-proto = { git = "https://github.com/penumbra-zone/penumbra.git", rev = "1b1be7e1373401eaf30d63352ee680991cb42aea" }
 pbjson-types = "0.6"
 
 subtle-encoding = "0.5"
@@ -87,7 +78,6 @@
 tokio-stream = "0.1.14"
 once_cell = "1.19.0"
 tracing-subscriber = { version = "0.3.14", features = ["fmt", "env-filter", "json"] }
-pbjson-types = "0.6.0"
 
 # Penumbra dependencies
 penumbra-custody = { git = "https://github.com/penumbra-zone/penumbra", branch = "main" }
