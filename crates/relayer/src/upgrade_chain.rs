--- conflicted
+++ resolved
@@ -22,12 +22,8 @@
     downcast, Height,
 };
 use tendermint::Hash as TxHash;
-
-<<<<<<< HEAD
 use tracing::warn;
 
-=======
->>>>>>> 97804c88
 use crate::{
     chain::{
         handle::ChainHandle,
