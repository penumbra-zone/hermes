--- conflicted
+++ resolved
@@ -4,14 +4,8 @@
 //! i.e. they are *foreign* to the relayer. In contrast, the term "local client"
 //! refers to light clients running *locally* as part of the relayer.
 
-use core::{
-    fmt,
-    time::Duration,
-};
-use std::{
-    thread,
-    time::Instant,
-};
+use core::{fmt, time::Duration};
+use std::{thread, time::Instant};
 
 use flex_error::define_error;
 use ibc_proto::google::protobuf::Any;
@@ -22,69 +16,36 @@
             client_state::ClientState,
             error::Error as ClientError,
             events::UpdateClient,
-            header::{
-                AnyHeader,
-                Header,
-            },
+            header::{AnyHeader, Header},
             msgs::{
-                create_client::MsgCreateClient,
-                misbehaviour::MsgSubmitMisbehaviour,
-                update_client::MsgUpdateClient,
-                upgrade_client::MsgUpgradeClient,
+                create_client::MsgCreateClient, misbehaviour::MsgSubmitMisbehaviour,
+                update_client::MsgUpdateClient, upgrade_client::MsgUpgradeClient,
             },
             trust_threshold::TrustThreshold,
         },
-        ics24_host::identifier::{
-            ChainId,
-            ClientId,
-        },
+        ics24_host::identifier::{ChainId, ClientId},
     },
     downcast,
-    events::{
-        IbcEvent,
-        IbcEventType,
-        WithBlockDataType,
-    },
-    timestamp::{
-        Timestamp,
-        TimestampOverflowError,
-    },
+    events::{IbcEvent, IbcEventType, WithBlockDataType},
+    timestamp::{Timestamp, TimestampOverflowError},
     tx_msg::Msg,
     Height,
 };
 use itertools::Itertools;
-use tracing::{
-    debug,
-    error,
-    info,
-    instrument,
-    trace,
-    warn,
-};
+use tracing::{debug, error, info, instrument, trace, warn};
 
 use crate::{
-    chain::{
-        client::ClientSettings,
-        handle::ChainHandle,
-        requests::*,
-        tracking::TrackedMsgs,
-    },
+    chain::{client::ClientSettings, handle::ChainHandle, requests::*, tracking::TrackedMsgs},
     client_state::AnyClientState,
     config::ChainConfig,
     consensus_state::AnyConsensusState,
     error::Error as RelayerError,
     event::IbcEventWithHeight,
-    misbehaviour::{
-        AnyMisbehaviour,
-        MisbehaviourEvidence,
-    },
+    misbehaviour::{AnyMisbehaviour, MisbehaviourEvidence},
     telemetry,
     util::{
         collate::CollatedIterExt,
-        pretty::{
-            PrettyDuration,
-            PrettySlice,
-        },
+        pretty::{PrettyDuration, PrettySlice},
     },
 };
 
@@ -952,11 +913,8 @@
         // that it's common behavior.
         let refresh_rate = match src_config {
             ChainConfig::CosmosSdk(config) => config.client_refresh_rate,
-<<<<<<< HEAD
             ChainConfig::Astria(config) => config.client_refresh_rate,
-=======
             ChainConfig::Penumbra(config) => config.client_refresh_rate,
->>>>>>> 64ef9293
         };
 
         let refresh_period = client_state
@@ -1802,11 +1760,8 @@
 
         let is_ccv_consumer_chain = match chain_config {
             ChainConfig::CosmosSdk(config) => config.ccv_consumer_chain,
-<<<<<<< HEAD
             ChainConfig::Astria(config) => config.ccv_consumer_chain,
-=======
             ChainConfig::Penumbra(_) => false,
->>>>>>> 64ef9293
         };
 
         let mut msgs = vec![];
