//! Relayer configuration

pub mod compat_mode;
pub mod dynamic_gas;
pub mod error;
pub mod filter;
pub mod gas_multiplier;
pub mod proof_specs;
pub mod refresh_rate;
pub mod types;

<<<<<<< HEAD
=======
use alloc::collections::BTreeMap;
>>>>>>> 97804c88
use core::{
    cmp::Ordering,
    fmt::{Display, Error as FmtError, Formatter},
    str::FromStr,
    time::Duration,
};
<<<<<<< HEAD
use ibc_relayer_types::core::ics04_channel::packet::Sequence;
use std::{borrow::Cow, collections::BTreeMap};
=======
>>>>>>> 97804c88
use std::{fs, fs::File, io::Write, ops::Range, path::Path};

use byte_unit::Byte;
pub use error::Error;
pub use filter::PacketFilter;
use ibc_proto::google::protobuf::Any;
use ibc_relayer_types::{
    core::{
        ics23_commitment::specs::ProofSpecs,
        ics24_host::identifier::{ChainId, ChannelId, PortId},
    },
    timestamp::ZERO_DURATION,
};
pub use refresh_rate::RefreshRate;
use serde::{Deserialize, Serialize};
use tendermint::block::Height as BlockHeight;
use tendermint_rpc::{Url, WebSocketClientUrl};

pub use crate::config::Error as ConfigError;
use crate::{
    chain::{cosmos::config::CosmosSdkConfig, penumbra::config::PenumbraConfig},
    config::types::{ics20_field_size_limit::Ics20FieldSizeLimit, TrustThreshold},
    error::Error as RelayerError,
    extension_options::ExtensionOptionDynamicFeeTx,
    keyring::{self, AnySigningKeyPair, KeyRing, Store},
};

#[derive(Clone, Debug, PartialEq, Serialize, Deserialize)]
pub struct GasPrice {
    pub price: f64,
    pub denom: String,
}

impl GasPrice {
    pub const fn new(price: f64, denom: String) -> Self {
        Self { price, denom }
    }
}

impl Display for GasPrice {
    fn fmt(&self, f: &mut Formatter<'_>) -> Result<(), FmtError> {
        write!(f, "{}{}", self.price, self.denom)
    }
}

impl FromStr for GasPrice {
    type Err = ConfigError;

    fn from_str(price_in: &str) -> Result<Self, Self::Err> {
        // TODO: We split by `char::is_alphabetic` delimiter.
        //       More robust parsing methods might be needed.
        let spos = price_in.find(char::is_alphabetic);

        match spos {
            Some(position) => {
                let (price_str, denom) = price_in.split_at(position);

                let price = price_str
                    .parse::<f64>()
                    .map_err(|_| Error::invalid_gas_price(price_in.to_string()))?;

                Ok(GasPrice {
                    price,
                    denom: denom.to_owned(),
                })
            }

            None => Err(Error::invalid_gas_price(price_in.to_string())),
        }
    }
}

// Note: Only `PartialOrd` is implemented for `GasPrice` because gas
// prices must be of the same denomination in order to be compared.
impl PartialOrd for GasPrice {
    fn partial_cmp(&self, other: &Self) -> Option<Ordering> {
        if self.denom == other.denom {
            self.price.partial_cmp(&other.price)
        } else {
            None
        }
    }
}

/// Attempts to parse 0 or more `GasPrice`s from a String,
/// returning the successfully parsed prices in a Vec. Any
/// single price that fails to be parsed does not affect
/// the parsing of other prices.
pub fn parse_gas_prices(prices: String) -> Vec<GasPrice> {
    prices
        .split(|c| c == ',' || c == ';')
        .filter_map(|gp| GasPrice::from_str(gp).ok())
        .collect()
}

#[derive(Clone, Debug, PartialEq, Eq, Serialize, Deserialize)]
#[serde(
    rename_all = "snake_case",
    tag = "type",
    content = "value",
    deny_unknown_fields
)]
pub enum ExtensionOption {
    EthermintDynamicFee(String),
}

impl ExtensionOption {
    pub fn to_any(&self) -> Result<Any, RelayerError> {
        match self {
            Self::EthermintDynamicFee(max_priority_price) => ExtensionOptionDynamicFeeTx {
                max_priority_price: max_priority_price.into(),
            }
            .to_any(),
        }
    }
}

impl Display for ExtensionOption {
    fn fmt(&self, f: &mut Formatter<'_>) -> Result<(), FmtError> {
        match self {
            Self::EthermintDynamicFee(max_priority_price) => {
                write!(
                    f,
                    "EthermintDynamicFee(max_priority_price: {max_priority_price})"
                )
            }
        }
    }
}

/// Defaults for various fields
pub mod default {
    use super::*;

    pub fn ccv_consumer_chain() -> bool {
        false
    }

    pub fn tx_confirmation() -> bool {
        false
    }

    pub fn clear_on_start() -> bool {
        true
    }

    pub fn clear_packets_interval() -> u64 {
        100
    }

    pub fn query_packets_chunk_size() -> usize {
        50
    }

    pub fn rpc_timeout() -> Duration {
        Duration::from_secs(60)
    }

    pub fn poll_interval() -> Duration {
        Duration::from_millis(500)
    }

    pub fn max_retries() -> u32 {
        4
    }

    pub fn batch_delay() -> Duration {
        Duration::from_millis(500)
    }

    pub fn clock_drift() -> Duration {
        Duration::from_secs(5)
    }

    pub fn max_block_time() -> Duration {
        Duration::from_secs(30)
    }

    pub fn trusted_node() -> bool {
        false
    }

    pub fn connection_delay() -> Duration {
        ZERO_DURATION
    }

    pub fn auto_register_counterparty_payee() -> bool {
        false
    }

    pub fn max_grpc_decoding_size() -> Byte {
        Byte::from_bytes(33554432)
    }

    pub fn trust_threshold() -> TrustThreshold {
        TrustThreshold::TWO_THIRDS
    }

    pub fn client_refresh_rate() -> RefreshRate {
        // Refresh the client three times per trusting period
        RefreshRate::new(1, 3)
    }

    pub fn latency_submitted() -> HistogramConfig {
        HistogramConfig {
            range: Range {
                start: 500,
                end: 20000,
            },
            buckets: 10,
        }
    }

    pub fn latency_confirmed() -> HistogramConfig {
        HistogramConfig {
            range: Range {
                start: 1000,
                end: 30000,
            },
            buckets: 10,
        }
    }

    pub fn ics20_max_memo_size() -> Ics20FieldSizeLimit {
        Ics20FieldSizeLimit::new(true, Byte::from_bytes(32768))
    }

    pub fn ics20_max_receiver_size() -> Ics20FieldSizeLimit {
        Ics20FieldSizeLimit::new(true, Byte::from_bytes(2048))
    }
}

#[derive(Clone, Debug, Default, Deserialize, Serialize)]
#[serde(deny_unknown_fields)]
pub struct Config {
    #[serde(default)]
    pub global: GlobalConfig,
    #[serde(default)]
    pub mode: ModeConfig,
    #[serde(default)]
    pub rest: RestConfig,
    #[serde(default)]
    pub telemetry: TelemetryConfig,
    #[serde(default = "Vec::new", skip_serializing_if = "Vec::is_empty")]
    pub chains: Vec<ChainConfig>,
    #[serde(default)]
    pub tracing_server: TracingServerConfig,
}

impl Config {
    pub fn has_chain(&self, id: &ChainId) -> bool {
        self.chains.iter().any(|c| c.id() == id)
    }

    pub fn find_chain(&self, id: &ChainId) -> Option<&ChainConfig> {
        self.chains.iter().find(|c| c.id() == id)
    }

    pub fn find_chain_mut(&mut self, id: &ChainId) -> Option<&mut ChainConfig> {
        self.chains.iter_mut().find(|c| c.id() == id)
    }

    /// Returns true if filtering is disabled or if packets are allowed on
    /// the channel [`PortId`] [`ChannelId`] on [`ChainId`].
    /// Returns false otherwise.
    pub fn packets_on_channel_allowed(
        &self,
        chain_id: &ChainId,
        port_id: &PortId,
        channel_id: &ChannelId,
    ) -> bool {
        match self.find_chain(chain_id) {
            Some(chain_config) => chain_config
                .packet_filter()
                .channel_policy
                .is_allowed(port_id, channel_id),
            None => false,
        }
    }

    pub fn chains_map(&self) -> BTreeMap<&ChainId, &ChainConfig> {
        self.chains.iter().map(|c| (c.id(), c)).collect()
    }

    /// Method for syntactic validation of the input configuration file.
    pub fn validate_config(&self) -> Result<(), Diagnostic<Error>> {
        use alloc::collections::BTreeSet;
        // Check for duplicate chain configuration and invalid trust thresholds
        let mut unique_chain_ids = BTreeSet::new();
        for chain_config in self.chains.iter() {
            let already_present = !unique_chain_ids.insert(chain_config.id().clone());
            if already_present {
                return Err(Diagnostic::Error(Error::duplicate_chains(
                    chain_config.id().clone(),
                )));
            }

            match chain_config {
                ChainConfig::CosmosSdk(config) => {
                    config.validate().map_err(Into::<Diagnostic<Error>>::into)?;
<<<<<<< HEAD
                }
                ChainConfig::Astria(config) => {
                    config.validate().map_err(Into::<Diagnostic<Error>>::into)?;
                }
=======
                }
                ChainConfig::Astria(config) => {
                    config.validate().map_err(Into::<Diagnostic<Error>>::into)?;
                }
>>>>>>> 97804c88
                // TODO: define a PenumbraConfig::validate
                ChainConfig::Penumbra(_) => { /* no-op, for now */ }
            }
        }

        // Check for invalid mode config
        self.mode.validate()?;

        Ok(())
    }
}

#[derive(Copy, Clone, Debug, Deserialize, Serialize)]
#[serde(deny_unknown_fields)]
pub struct ModeConfig {
    pub clients: Clients,
    pub connections: Connections,
    pub channels: Channels,
    pub packets: Packets,
}

impl ModeConfig {
    pub fn all_disabled(&self) -> bool {
        !self.clients.enabled
            && !self.connections.enabled
            && !self.channels.enabled
            && !self.packets.enabled
    }

    fn validate(&self) -> Result<(), Diagnostic<Error>> {
        if self.all_disabled() {
            return Err(Diagnostic::Warning(Error::invalid_mode(
                "all operation modes of Hermes are disabled, relayer won't perform any action aside from subscribing to events".to_string(),
            )));
        }

        if self.clients.enabled && !self.clients.refresh && !self.clients.misbehaviour {
            return Err(Diagnostic::Error(Error::invalid_mode(
                "either `refresh` or `misbehaviour` must be set to true if `clients.enabled` is set to true".to_string(),
            )));
        }

        Ok(())
    }
}

/// # IMPORTANT: Keep the values here in sync with the values in the default config.toml.
impl Default for ModeConfig {
    fn default() -> Self {
        Self {
            clients: Clients {
                enabled: true,
                refresh: true,
                misbehaviour: true,
            },
            connections: Connections { enabled: false },
            channels: Channels { enabled: false },
            packets: Packets {
                enabled: true,
                ..Default::default()
            },
        }
    }
}

#[derive(Copy, Clone, Debug, Default, Deserialize, Serialize)]
#[serde(deny_unknown_fields)]
pub struct Clients {
    pub enabled: bool,
    #[serde(default)]
    pub refresh: bool,
    #[serde(default)]
    pub misbehaviour: bool,
}

#[derive(Copy, Clone, Debug, Default, Deserialize, Serialize)]
#[serde(deny_unknown_fields)]
pub struct Connections {
    pub enabled: bool,
}

#[derive(Copy, Clone, Debug, Default, Deserialize, Serialize)]
#[serde(deny_unknown_fields)]
pub struct Channels {
    pub enabled: bool,
}

#[derive(Copy, Clone, Debug, Deserialize, Serialize)]
#[serde(deny_unknown_fields)]
pub struct Packets {
    pub enabled: bool,
    #[serde(default = "default::clear_packets_interval")]
    pub clear_interval: u64,
    #[serde(default = "default::clear_on_start")]
    pub clear_on_start: bool,
    #[serde(default = "default::tx_confirmation")]
    pub tx_confirmation: bool,
    #[serde(default = "default::auto_register_counterparty_payee")]
    pub auto_register_counterparty_payee: bool,
    #[serde(default = "default::ics20_max_memo_size")]
    pub ics20_max_memo_size: Ics20FieldSizeLimit,
    #[serde(default = "default::ics20_max_receiver_size")]
    pub ics20_max_receiver_size: Ics20FieldSizeLimit,

    #[serde(skip)]
    pub force_disable_clear_on_start: bool,
}

impl Default for Packets {
    fn default() -> Self {
        Self {
            enabled: true,
            clear_interval: default::clear_packets_interval(),
            clear_on_start: default::clear_on_start(),
            tx_confirmation: default::tx_confirmation(),
            auto_register_counterparty_payee: default::auto_register_counterparty_payee(),
            ics20_max_memo_size: default::ics20_max_memo_size(),
            ics20_max_receiver_size: default::ics20_max_receiver_size(),
            force_disable_clear_on_start: false,
        }
    }
}

/// Log levels are wrappers over [`tracing_core::Level`].
///
/// [`tracing_core::Level`]: https://docs.rs/tracing-core/0.1.17/tracing_core/struct.Level.html
#[derive(Copy, Clone, Debug, PartialEq, Eq, Deserialize, Serialize)]
#[serde(rename_all = "lowercase")]
pub enum LogLevel {
    Trace,
    Debug,
    Info,
    Warn,
    Error,
}

impl Default for LogLevel {
    fn default() -> Self {
        Self::Info
    }
}

impl Display for LogLevel {
    fn fmt(&self, f: &mut Formatter<'_>) -> Result<(), FmtError> {
        match self {
            LogLevel::Trace => write!(f, "trace"),
            LogLevel::Debug => write!(f, "debug"),
            LogLevel::Info => write!(f, "info"),
            LogLevel::Warn => write!(f, "warn"),
            LogLevel::Error => write!(f, "error"),
        }
    }
}

#[derive(Clone, Debug, Default, Deserialize, Serialize)]
#[serde(default, deny_unknown_fields)]
pub struct GlobalConfig {
    pub log_level: LogLevel,
}

#[derive(Clone, Debug, Deserialize, Serialize)]
#[serde(deny_unknown_fields)]
pub struct TelemetryConfig {
    pub enabled: bool,
    pub host: String,
    pub port: u16,
    #[serde(default = "HistogramBuckets::default")]
    pub buckets: HistogramBuckets,
}

#[derive(Clone, Debug, Deserialize, Serialize)]
pub struct HistogramBuckets {
    #[serde(default = "default::latency_submitted")]
    pub latency_submitted: HistogramConfig,
    #[serde(default = "default::latency_confirmed")]
    pub latency_confirmed: HistogramConfig,
}

impl Default for HistogramBuckets {
    fn default() -> Self {
        Self {
            latency_submitted: default::latency_submitted(),
            latency_confirmed: default::latency_confirmed(),
        }
    }
}

#[derive(Clone, Debug, Deserialize, Serialize)]
#[serde(try_from = "HistogramRangeUnchecked")]
pub struct HistogramConfig {
    #[serde(flatten)]
    pub range: Range<u64>,
    pub buckets: u64,
}

impl TryFrom<HistogramRangeUnchecked> for HistogramConfig {
    type Error = String;

    fn try_from(value: HistogramRangeUnchecked) -> Result<Self, Self::Error> {
        if value.start > value.end {
            return Err(format!(
                "histogram range min `{}` must be smaller or equal than max `{}`",
                value.start, value.end
            ));
        }
        Ok(Self {
            range: Range {
                start: value.start,
                end: value.end,
            },
            buckets: value.buckets,
        })
    }
}

#[derive(Clone, Debug, Deserialize, Serialize)]
pub struct HistogramRangeUnchecked {
    start: u64,
    end: u64,
    buckets: u64,
}

/// Default values for the telemetry configuration.
///
/// # IMPORTANT: Remember to update the Hermes guide & the default config.toml whenever these values change.
impl Default for TelemetryConfig {
    fn default() -> Self {
        Self {
            enabled: false,
            host: "127.0.0.1".to_string(),
            port: 3001,
            buckets: HistogramBuckets::default(),
        }
    }
}

#[derive(Clone, Debug, Deserialize, Serialize)]
#[serde(deny_unknown_fields)]
pub struct RestConfig {
    pub enabled: bool,
    pub host: String,
    pub port: u16,
}

impl Default for RestConfig {
    fn default() -> Self {
        Self {
            enabled: false,
            host: "127.0.0.1".to_string(),
            port: 3000,
        }
    }
}

/// It defines the address generation method
/// TODO: Ethermint `pk_type` to be restricted
/// after the Cosmos SDK release with ethsecp256k1
/// <https://github.com/cosmos/cosmos-sdk/pull/9981>
#[derive(Clone, Debug, PartialEq, Eq, Deserialize, Serialize)]
#[serde(
    rename_all = "lowercase",
    tag = "derivation",
    content = "proto_type",
    deny_unknown_fields
)]
#[derive(Default)]
pub enum AddressType {
    #[default]
    Cosmos, // secp256k1?
    Ethermint {
        pk_type: String,
    },
    Astria, // ed25519
}

impl Display for AddressType {
    fn fmt(&self, f: &mut Formatter<'_>) -> Result<(), FmtError> {
        match self {
            AddressType::Cosmos => write!(f, "cosmos"),
            AddressType::Ethermint { .. } => write!(f, "ethermint"),
            AddressType::Astria => write!(f, "astria"),
        }
    }
}

#[derive(Clone, Debug, PartialEq, Deserialize, Serialize)]
#[serde(deny_unknown_fields)]
pub struct GenesisRestart {
    pub restart_height: BlockHeight,
    pub archive_addr: Url,
}

#[derive(Clone, Debug, PartialEq, Deserialize, Serialize)]
#[serde(tag = "mode", rename_all = "lowercase")]
pub enum EventSourceMode {
    /// Push-based event source, via WebSocket
    Push {
        /// The WebSocket URL to connect to
        url: WebSocketClientUrl,

        /// Maximum amount of time to wait for a NewBlock event before emitting the event batch
        #[serde(default = "default::batch_delay", with = "humantime_serde")]
        batch_delay: Duration,
    },

    /// Pull-based event source, via RPC /block_results
    #[serde(alias = "poll")]
    Pull {
        /// The polling interval
        #[serde(default = "default::poll_interval", with = "humantime_serde")]
        interval: Duration,

        /// The maximum retries to collect the block results
        /// before giving up and moving to the next block
        #[serde(default = "default::max_retries")]
        max_retries: u32,
    },
}

// NOTE: To work around a limitation of serde, which does not allow
// to specify a default variant if not tag is present, we use
// a custom Deserializer impl.
//
// IMPORTANT: Do not forget to update the `Deserializer` impl
// below when adding a new chain type.
#[derive(Clone, Debug, PartialEq, Serialize)]
#[serde(tag = "type")]
pub enum ChainConfig {
    CosmosSdk(CosmosSdkConfig),
    Astria(CosmosSdkConfig), // TODO: if the config is the cometbft config, it's the same
    Penumbra(PenumbraConfig),
}

impl ChainConfig {
    pub fn id(&self) -> &ChainId {
        match self {
            Self::CosmosSdk(config) => &config.id,
            Self::Astria(config) => &config.id,
            Self::Penumbra(config) => &config.id,
        }
    }

    pub fn rpc_addr(&self) -> &Url {
        match self {
            Self::CosmosSdk(config) => &config.rpc_addr,
            Self::Astria(config) => &config.rpc_addr,
            Self::Penumbra(config) => &config.rpc_addr,
        }
    }

    pub fn packet_filter(&self) -> &PacketFilter {
        match self {
            Self::CosmosSdk(config) => &config.packet_filter,
            Self::Astria(config) => &config.packet_filter,
            Self::Penumbra(config) => &config.packet_filter,
        }
    }

    pub fn max_block_time(&self) -> Duration {
        match self {
            Self::CosmosSdk(config) => config.max_block_time,
            Self::Astria(config) => config.max_block_time,
            Self::Penumbra(config) => config.max_block_time,
        }
    }

    pub fn key_name(&self) -> &str {
        match self {
            Self::CosmosSdk(config) => &config.key_name,
            Self::Astria(config) => &config.key_name,
            Self::Penumbra(_) => "",
        }
    }

    pub fn set_key_name(&mut self, key_name: String) {
        match self {
            Self::CosmosSdk(config) => config.key_name = key_name,
            Self::Astria(config) => config.key_name = key_name,
            Self::Penumbra(_) => { /* no-op */ }
        }
    }

    pub fn list_keys(&self) -> Result<Vec<(String, AnySigningKeyPair)>, keyring::errors::Error> {
        let keys = match self {
            ChainConfig::CosmosSdk(config) => {
                let keyring = KeyRing::new_secp256k1(
                    Store::Test,
                    &config.account_prefix,
                    &config.id,
                    &config.key_store_folder,
                )?;
                keyring
                    .keys()?
                    .into_iter()
                    .map(|(key_name, keys)| (key_name, keys.into()))
                    .collect()
            }
            ChainConfig::Astria(config) => {
                let keyring = KeyRing::new_ed25519(
                    Store::Test,
                    &config.account_prefix,
                    &config.id,
                    &config.key_store_folder,
                )?;
                keyring
                    .keys()?
                    .into_iter()
                    .map(|(key_name, keys)| (key_name, keys.into()))
                    .collect()
            }
            ChainConfig::Penumbra(_) => vec![],
        };

        Ok(keys)
    }

    pub fn clear_interval(&self) -> Option<u64> {
        match self {
            Self::CosmosSdk(config) => config.clear_interval,
            Self::Astria(config) => config.clear_interval,
            Self::Penumbra(config) => config.clear_interval,
        }
    }

    pub fn event_source_mode(&self) -> &EventSourceMode {
        match self {
            Self::CosmosSdk(config) => &config.event_source,
            Self::Astria(config) => &config.event_source,
            Self::Penumbra(config) => &config.event_source,
        }
    }

    pub fn query_packets_chunk_size(&self) -> usize {
        match self {
            Self::CosmosSdk(config) => config.query_packets_chunk_size,
            Self::Astria(config) => config.query_packets_chunk_size,
            Self::Penumbra(config) => config.query_packets_chunk_size,
        }
    }

    pub fn set_query_packets_chunk_size(&mut self, query_packets_chunk_size: usize) {
        match self {
            Self::CosmosSdk(config) => config.query_packets_chunk_size = query_packets_chunk_size,
            Self::Astria(config) => config.query_packets_chunk_size = query_packets_chunk_size,
            Self::Penumbra(config) => config.query_packets_chunk_size = query_packets_chunk_size,
        }
    }

<<<<<<< HEAD
    pub fn excluded_sequences(&self, channel_id: &ChannelId) -> Cow<'_, [Sequence]> {
        match self {
            Self::CosmosSdk(config) => config
                .excluded_sequences
                .get(channel_id)
                .map(|seqs| Cow::Borrowed(seqs.as_slice()))
                .unwrap_or_else(|| Cow::Owned(Vec::new())),
            Self::Penumbra(config) => todo!(),
            Self::Astria(config) => todo!(),
        }
    }

=======
>>>>>>> 97804c88
    pub fn clock_drift(&self) -> Duration {
        match self {
            Self::CosmosSdk(config) => config.clock_drift,
            Self::Astria(config) => config.clock_drift,
            Self::Penumbra(config) => config.clock_drift,
        }
    }

    pub fn trust_threshold(&self) -> TrustThreshold {
        match self {
            Self::CosmosSdk(config) => config.trust_threshold,
            Self::Astria(config) => config.trust_threshold,
            Self::Penumbra(config) => config.trust_threshold,
        }
    }
}

// /!\ Update me when adding a new chain type!
impl<'de> Deserialize<'de> for ChainConfig {
    fn deserialize<D>(deserializer: D) -> Result<Self, D::Error>
    where
        D: serde::Deserializer<'de>,
    {
        let mut value = serde_json::Value::deserialize(deserializer)?;

        // Remove the `type` key from the TOML value in order for deserialization to work,
        // otherwise it would fail with: `unknown field `type`.
        let type_value = value
            .as_object_mut()
            .ok_or_else(|| serde::de::Error::custom("invalid chain config, must be a table"))?
            .remove("type")
            .unwrap_or_else(|| serde_json::json!("CosmosSdk"));

        let type_str = type_value
            .as_str()
            .ok_or_else(|| serde::de::Error::custom("invalid chain type, must be a string"))?;

        match type_str {
            "CosmosSdk" => CosmosSdkConfig::deserialize(value)
                .map(Self::CosmosSdk)
                .map_err(|e| serde::de::Error::custom(format!("invalid CosmosSdk config: {e}"))),
            "Penumbra" => PenumbraConfig::deserialize(value)
                .map(Self::Penumbra)
                .map_err(|e| serde::de::Error::custom(format!("invalid Penumbra config: {e}"))),
            "Astria" => CosmosSdkConfig::deserialize(value)
                .map(Self::Astria)
                .map_err(|e| {
                    serde::de::Error::custom(format!("invalid Astria CosmosSdk config: {e}"))
                }),

            //
            // <-- Add new chain types here -->
            //
            chain_type => Err(serde::de::Error::custom(format!(
                "unknown chain type: {chain_type}",
            ))),
        }
    }
}

/// Attempt to load and parse the TOML config file as a `Config`.
pub fn load(path: impl AsRef<Path>) -> Result<Config, Error> {
    let config_toml = fs::read_to_string(&path).map_err(Error::io)?;

    let config = toml::from_str::<Config>(&config_toml[..]).map_err(Error::decode)?;

    Ok(config)
}

/// Serialize the given `Config` as TOML to the given config file.
pub fn store(config: &Config, path: impl AsRef<Path>) -> Result<(), Error> {
    let mut file = if path.as_ref().exists() {
        fs::OpenOptions::new().write(true).truncate(true).open(path)
    } else {
        File::create(path)
    }
    .map_err(Error::io)?;

    store_writer(config, &mut file)
}

/// Serialize the given `Config` as TOML to the given writer.
pub(crate) fn store_writer(config: &Config, mut writer: impl Write) -> Result<(), Error> {
    let toml_config = toml::to_string_pretty(&config).map_err(Error::encode)?;

    writeln!(writer, "{toml_config}").map_err(Error::io)?;

    Ok(())
}

#[derive(Clone, Debug, PartialEq, Deserialize, Serialize)]
pub struct TracingServerConfig {
    pub enabled: bool,
    pub port: u16,
}

impl Default for TracingServerConfig {
    fn default() -> Self {
        Self {
            enabled: false,
            port: 5555,
        }
    }
}

#[derive(Clone, Debug)]
pub enum Diagnostic<E> {
    Warning(E),
    Error(E),
}

use crate::chain::cosmos::config::Diagnostic as CosmosConfigDiagnostic;
impl<E: Into<Error>> From<CosmosConfigDiagnostic<E>> for Diagnostic<Error> {
    fn from(value: CosmosConfigDiagnostic<E>) -> Self {
        match value {
            CosmosConfigDiagnostic::Warning(e) => Diagnostic::Warning(e.into()),
            CosmosConfigDiagnostic::Error(e) => Diagnostic::Error(e.into()),
        }
    }
}

use crate::chain::cosmos::config::error::Error as CosmosConfigError;

impl From<CosmosConfigError> for Error {
    fn from(error: CosmosConfigError) -> Error {
        Error::cosmos_config_error(error.to_string())
    }
}

#[cfg(test)]
mod tests {
    use core::str::FromStr;

    use test_log::test;

    use super::{load, parse_gas_prices, store_writer};
    use crate::config::GasPrice;

    #[test]
    fn parse_valid_config() {
        let path = concat!(
            env!("CARGO_MANIFEST_DIR"),
            "/tests/config/fixtures/relayer_conf_example.toml"
        );

        let config = load(path).expect("could not parse config");

        dbg!(config);
    }

    #[test]
    fn parse_valid_fee_filter_config() {
        let path = concat!(
            env!("CARGO_MANIFEST_DIR"),
            "/tests/config/fixtures/relayer_conf_example_fee_filter.toml"
        );

        let config = load(path).expect("could not parse config");

        dbg!(config);
    }

    #[test]
    fn parse_valid_decoding_size_config() {
        let path = concat!(
            env!("CARGO_MANIFEST_DIR"),
            "/tests/config/fixtures/relayer_conf_example_decoding_size.toml"
        );

        let config = load(path).expect("could not parse config");

        dbg!(config);
    }

    #[test]
    fn parse_valid_telemetry() {
        let path = concat!(
            env!("CARGO_MANIFEST_DIR"),
            "/tests/config/fixtures/relayer_conf_example_valid_telemetry.toml"
        );

        let config = load(path).expect("could not parse config");

        dbg!(config);
    }

    #[test]
    fn parse_invalid_telemetry() {
        let path = concat!(
            env!("CARGO_MANIFEST_DIR"),
            "/tests/config/fixtures/relayer_conf_example_invalid_telemetry.toml"
        );

        assert!(load(path).is_err());
    }

    #[test]
    fn parse_default_chain_type() {
        let path = concat!(
            env!("CARGO_MANIFEST_DIR"),
            "/tests/config/fixtures/relayer_conf_example_default_chain_type.toml"
        );

        let config = load(path).expect("could not parse config");

        match config.chains[0] {
            super::ChainConfig::CosmosSdk(_) => {
                // all good
            }
            _ => {
                panic!("expected CosmosSdk chain type as default");
            }
        }
    }

    #[test]
    fn serialize_valid_config() {
        let path = concat!(
            env!("CARGO_MANIFEST_DIR"),
            "/tests/config/fixtures/relayer_conf_example.toml"
        );

        let config = load(path).expect("could not parse config");

        let mut buffer = Vec::new();
        store_writer(&config, &mut buffer).unwrap();
    }

    #[test]
    fn gas_price_from_str() {
        let gp_original = GasPrice::new(10.0, "atom".to_owned());

        let gp_raw = gp_original.to_string();
        let gp = GasPrice::from_str(&gp_raw).expect("could not parse String into GasPrice");

        assert_eq!(gp, gp_original);
    }

    #[test]
    fn parse_multiple_gas_prices() {
        let expected = vec![
            GasPrice {
                price: 0.25,
                denom: "token1".to_owned(),
            },
            GasPrice {
                price: 0.0001,
                denom: "token2".to_owned(),
            },
        ];

        let test_cases = vec![
            ("0.25token1;0.0001token2", expected.clone()),
            ("0.25token1,0.0001token2", expected.clone()),
        ];

        for (input, expected) in test_cases {
            let parsed = parse_gas_prices(input.to_string());
            assert_eq!(expected, parsed);
        }
    }

    #[test]
    fn parse_empty_gas_price() {
        let empty_price = "";
        let parsed = parse_gas_prices(empty_price.to_string());

        assert_eq!(parsed, vec![]);
    }

    #[test]
    fn malformed_gas_prices_do_not_get_parsed() {
        let expected = vec![GasPrice {
            price: 0.25,
            denom: "token3".to_owned(),
        }];
        let test_cases = vec![
            ("token1;.token2;0.25token3", expected.clone()),
            ("token1,.token2,0.25token3", expected.clone()),
        ];

        for (input, expected) in test_cases {
            let parsed = parse_gas_prices(input.to_string());
            assert_eq!(expected, parsed);
        }
    }
}<|MERGE_RESOLUTION|>--- conflicted
+++ resolved
@@ -9,22 +9,20 @@
 pub mod refresh_rate;
 pub mod types;
 
-<<<<<<< HEAD
-=======
 use alloc::collections::BTreeMap;
->>>>>>> 97804c88
 use core::{
     cmp::Ordering,
     fmt::{Display, Error as FmtError, Formatter},
     str::FromStr,
     time::Duration,
 };
-<<<<<<< HEAD
-use ibc_relayer_types::core::ics04_channel::packet::Sequence;
-use std::{borrow::Cow, collections::BTreeMap};
-=======
->>>>>>> 97804c88
-use std::{fs, fs::File, io::Write, ops::Range, path::Path};
+use std::{
+    borrow::Cow,
+    fs::{self, File},
+    io::Write,
+    ops::Range,
+    path::Path,
+};
 
 use byte_unit::Byte;
 pub use error::Error;
@@ -32,7 +30,7 @@
 use ibc_proto::google::protobuf::Any;
 use ibc_relayer_types::{
     core::{
-        ics23_commitment::specs::ProofSpecs,
+        ics04_channel::packet::Sequence,
         ics24_host::identifier::{ChainId, ChannelId, PortId},
     },
     timestamp::ZERO_DURATION,
@@ -324,17 +322,10 @@
             match chain_config {
                 ChainConfig::CosmosSdk(config) => {
                     config.validate().map_err(Into::<Diagnostic<Error>>::into)?;
-<<<<<<< HEAD
                 }
                 ChainConfig::Astria(config) => {
                     config.validate().map_err(Into::<Diagnostic<Error>>::into)?;
                 }
-=======
-                }
-                ChainConfig::Astria(config) => {
-                    config.validate().map_err(Into::<Diagnostic<Error>>::into)?;
-                }
->>>>>>> 97804c88
                 // TODO: define a PenumbraConfig::validate
                 ChainConfig::Penumbra(_) => { /* no-op, for now */ }
             }
@@ -783,7 +774,6 @@
         }
     }
 
-<<<<<<< HEAD
     pub fn excluded_sequences(&self, channel_id: &ChannelId) -> Cow<'_, [Sequence]> {
         match self {
             Self::CosmosSdk(config) => config
@@ -796,8 +786,6 @@
         }
     }
 
-=======
->>>>>>> 97804c88
     pub fn clock_drift(&self) -> Duration {
         match self {
             Self::CosmosSdk(config) => config.clock_drift,
