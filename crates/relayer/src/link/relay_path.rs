--- conflicted
+++ resolved
@@ -1,8 +1,4 @@
 use alloc::collections::{BTreeMap as HashMap, VecDeque};
-<<<<<<< HEAD
-use ibc_relayer_types::core::ics04_channel::packet::Sequence;
-=======
->>>>>>> 97804c88
 use std::{
     ops::Sub,
     time::{Duration, Instant},
@@ -23,7 +19,7 @@
                 recv_packet::MsgRecvPacket, timeout::MsgTimeout,
                 timeout_on_close::MsgTimeoutOnClose,
             },
-            packet::{Packet, PacketMsgType},
+            packet::{Packet, PacketMsgType, Sequence},
         },
         ics24_host::identifier::{ChannelId, ClientId, ConnectionId, PortId},
     },
