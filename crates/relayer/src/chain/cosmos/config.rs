--- conflicted
+++ resolved
@@ -3,50 +3,24 @@
 
 use byte_unit::Byte;
 use ibc_relayer_types::core::{
-    ics23_commitment::specs::ProofSpecs,
-    ics24_host::identifier::ChainId,
+    ics23_commitment::specs::ProofSpecs, ics24_host::identifier::ChainId,
 };
-use serde_derive::{
-    Deserialize,
-    Serialize,
-};
+use serde_derive::{Deserialize, Serialize};
 use tendermint_rpc::Url;
 
-<<<<<<< HEAD
 use crate::{
     chain::cosmos::config::error::Error as ConfigError,
     config::{
         self,
         compat_mode::CompatMode,
         default,
+        dynamic_gas::DynamicGasPrice,
         gas_multiplier::GasMultiplier,
-        types::{
-            MaxMsgNum,
-            MaxTxSize,
-            Memo,
-            TrustThreshold,
-        },
-        AddressType,
-        EventSourceMode,
-        ExtensionOption,
-        GasPrice,
-        GenesisRestart,
-        PacketFilter,
+        types::{MaxMsgNum, MaxTxSize, Memo, TrustThreshold},
+        AddressType, EventSourceMode, ExtensionOption, GasPrice, GenesisRestart, PacketFilter,
         RefreshRate,
     },
     keyring::Store,
-=======
-use ibc_relayer_types::core::ics23_commitment::specs::ProofSpecs;
-use ibc_relayer_types::core::ics24_host::identifier::ChainId;
-
-use crate::chain::cosmos::config::error::Error as ConfigError;
-use crate::config::compat_mode::CompatMode;
-use crate::config::dynamic_gas::DynamicGasPrice;
-use crate::config::gas_multiplier::GasMultiplier;
-use crate::config::types::{MaxMsgNum, MaxTxSize, Memo, TrustThreshold};
-use crate::config::{
-    self, AddressType, EventSourceMode, ExtensionOption, GasPrice, GenesisRestart, PacketFilter,
->>>>>>> 64ef9293
 };
 
 pub mod error;
