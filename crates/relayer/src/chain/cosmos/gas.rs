--- conflicted
+++ resolved
@@ -1,30 +1,13 @@
 use core::cmp::min;
-<<<<<<< HEAD
-
-use ibc_proto::cosmos::{
-    base::v1beta1::Coin,
-    tx::v1beta1::Fee,
-};
-=======
-use ibc_proto::cosmos::base::v1beta1::Coin;
-use ibc_proto::cosmos::tx::v1beta1::Fee;
+
+use ibc_proto::cosmos::{base::v1beta1::Coin, tx::v1beta1::Fee};
 use ibc_relayer_types::core::ics24_host::identifier::ChainId;
->>>>>>> 64ef9293
 use num_bigint::BigInt;
 use num_rational::BigRational;
 use tendermint_rpc::Url;
 use tracing::warn;
 
-<<<<<<< HEAD
-use crate::{
-    chain::cosmos::types::gas::GasConfig,
-    config::GasPrice,
-};
-=======
-use crate::chain::cosmos::types::gas::GasConfig;
-use crate::config::GasPrice;
-use crate::telemetry;
->>>>>>> 64ef9293
+use crate::{chain::cosmos::types::gas::GasConfig, config::GasPrice, telemetry};
 
 use super::eip_base_fee::query_eip_base_fee;
 
@@ -178,10 +161,7 @@
 
 #[cfg(test)]
 mod tests {
-    use super::{
-        adjust_estimated_gas,
-        AdjustGas,
-    };
+    use super::{adjust_estimated_gas, AdjustGas};
 
     #[test]
     fn adjust_zero_gas() {
