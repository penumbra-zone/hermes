--- conflicted
+++ resolved
@@ -1,88 +1,44 @@
 use alloc::sync::Arc;
 use core::{
-    convert::{
-        TryFrom,
-        TryInto,
-    },
+    convert::{TryFrom, TryInto},
     future::Future,
     str::FromStr,
     time::Duration,
 };
-use std::{
-    cmp::Ordering,
-    thread,
-};
-
-use bytes::{
-    Buf,
-    Bytes,
-};
+use std::{cmp::Ordering, thread};
+
+use bytes::{Buf, Bytes};
 use futures::future::join_all;
 use ibc_proto::{
-    cosmos::{
-        base::node::v1beta1::ConfigResponse,
-        staking::v1beta1::Params as StakingParams,
-    },
-    ibc::apps::fee::v1::{
-        QueryIncentivizedPacketRequest,
-        QueryIncentivizedPacketResponse,
-    },
+    cosmos::{base::node::v1beta1::ConfigResponse, staking::v1beta1::Params as StakingParams},
+    ibc::apps::fee::v1::{QueryIncentivizedPacketRequest, QueryIncentivizedPacketResponse},
     interchain_security::ccv::v1::ConsumerParams as CcvConsumerParams,
     Protobuf,
 };
 use ibc_relayer_types::{
     applications::ics31_icq::response::CrossChainQueryResponse,
     clients::ics07_tendermint::{
-        client_state::{
-            AllowUpdate,
-            ClientState as TmClientState,
-        },
+        client_state::{AllowUpdate, ClientState as TmClientState},
         consensus_state::ConsensusState as TmConsensusState,
         header::Header as TmHeader,
     },
     core::{
         ics02_client::{
-            client_type::ClientType,
-            error::Error as ClientError,
-            events::UpdateClient,
+            client_type::ClientType, error::Error as ClientError, events::UpdateClient,
         },
-        ics03_connection::connection::{
-            ConnectionEnd,
-            IdentifiedConnectionEnd,
-        },
+        ics03_connection::connection::{ConnectionEnd, IdentifiedConnectionEnd},
         ics04_channel::{
-            channel::{
-                ChannelEnd,
-                IdentifiedChannelEnd,
-            },
+            channel::{ChannelEnd, IdentifiedChannelEnd},
             packet::Sequence,
         },
-        ics23_commitment::{
-            commitment::CommitmentPrefix,
-            merkle::MerkleProof,
-        },
+        ics23_commitment::{commitment::CommitmentPrefix, merkle::MerkleProof},
         ics24_host::{
-            identifier::{
-                ChainId,
-                ChannelId,
-                ClientId,
-                ConnectionId,
-                PortId,
+            identifier::{ChainId, ChannelId, ClientId, ConnectionId, PortId},
+            path::{
+                AcksPath, ChannelEndsPath, ClientConsensusStatePath, ClientStatePath,
+                CommitmentsPath, ConnectionsPath, ReceiptsPath, SeqRecvsPath,
             },
-            path::{
-                AcksPath,
-                ChannelEndsPath,
-                ClientConsensusStatePath,
-                ClientStatePath,
-                CommitmentsPath,
-                ConnectionsPath,
-                ReceiptsPath,
-                SeqRecvsPath,
-            },
-            ClientUpgradePath,
-            Path,
-            IBC_QUERY_PATH,
-            SDK_UPGRADE_QUERY_PATH,
+            ClientUpgradePath, Path, IBC_QUERY_PATH, SDK_UPGRADE_QUERY_PATH,
         },
     },
     signer::Signer,
@@ -91,40 +47,22 @@
 use num_bigint::BigInt;
 use tendermint::{
     block::Height as TmHeight,
-    node::{
-        self,
-        info::TxIndexStatus,
-    },
+    node::{self, info::TxIndexStatus},
     time::Time as TmTime,
 };
 use tendermint_light_client::verifier::types::LightBlock as TmLightBlock;
 use tendermint_rpc::{
     client::CompatMode,
-    endpoint::{
-        broadcast::tx_sync::Response,
-        status,
-    },
-    Client,
-    HttpClient,
-    Order,
+    endpoint::{broadcast::tx_sync::Response, status},
+    Client, HttpClient, Order,
 };
 use tokio::runtime::Runtime as TokioRuntime;
-use tonic::{
-    codegen::http::Uri,
-    metadata::AsciiMetadataValue,
-};
-use tracing::{
-    debug,
-    error,
-    info,
-    instrument,
-    trace,
-    warn,
-};
-
-<<<<<<< HEAD
+use tonic::{codegen::http::Uri, metadata::AsciiMetadataValue};
+use tracing::{debug, error, info, instrument, trace, warn};
+
 use self::{
-    types::app_state::GenesisAppState,
+    gas::dynamic_gas_price,
+    types::{app_state::GenesisAppState, gas::GasConfig},
     version::Specs,
 };
 use crate::{
@@ -133,34 +71,24 @@
         client::ClientSettings,
         cosmos::{
             batch::{
-                send_batched_messages_and_wait_check_tx,
-                send_batched_messages_and_wait_commit,
+                send_batched_messages_and_wait_check_tx, send_batched_messages_and_wait_commit,
                 sequential_send_batched_messages_and_wait_commit,
             },
             encode::key_pair_to_signer,
             fee::maybe_register_counterparty_payee,
-            gas::{
-                calculate_fee,
-                mul_ceil,
-            },
+            gas::{calculate_fee, mul_ceil},
             query::{
                 abci_query,
                 account::get_or_fetch_account,
-                balance::{
-                    query_all_balances,
-                    query_balance,
-                },
+                balance::{query_all_balances, query_balance},
                 consensus_state::query_consensus_state_heights,
                 custom::cross_chain_query_via_rpc,
                 denom_trace::query_denom_trace,
                 fee::query_incentivized_packet,
-                fetch_version_specs,
-                packet_query,
+                fetch_version_specs, packet_query,
                 status::query_status,
                 tx::{
-                    filter_matching_event,
-                    query_packets_from_block,
-                    query_packets_from_txs,
+                    filter_matching_event, query_packets_from_block, query_packets_from_txs,
                     query_txs,
                 },
                 QueryResponse,
@@ -168,68 +96,33 @@
             types::{
                 account::Account,
                 config::TxConfig,
-                gas::{
-                    default_gas_from_config,
-                    gas_multiplier_from_config,
-                    max_gas_from_config,
-                },
+                gas::{default_gas_from_config, gas_multiplier_from_config, max_gas_from_config},
             },
         },
-        endpoint::{
-            ChainEndpoint,
-            ChainStatus,
-            HealthCheck,
-        },
+        endpoint::{ChainEndpoint, ChainStatus, HealthCheck},
         handle::Subscription,
         requests::*,
         tracking::TrackedMsgs,
     },
-    client_state::{
-        AnyClientState,
-        IdentifiedAnyClientState,
-    },
-    config::{
-        parse_gas_prices,
-        ChainConfig,
-        Error as ConfigError,
-        GasPrice,
-    },
+    client_state::{AnyClientState, IdentifiedAnyClientState},
+    config::{parse_gas_prices, ChainConfig, Error as ConfigError, GasPrice},
     consensus_state::AnyConsensusState,
     denom::DenomTrace,
     error::Error,
     event::{
-        source::{
-            EventSource,
-            TxEventSourceCmd,
-        },
+        source::{EventSource, TxEventSourceCmd},
         IbcEventWithHeight,
     },
-    keyring::{
-        KeyRing,
-        Secp256k1KeyPair,
-        SigningKeyPair,
-    },
-    light_client::{
-        tendermint::LightClient as TmLightClient,
-        LightClient,
-        Verified,
-    },
+    keyring::{KeyRing, Secp256k1KeyPair, SigningKeyPair},
+    light_client::{tendermint::LightClient as TmLightClient, LightClient, Verified},
     misbehaviour::MisbehaviourEvidence,
     util::{
         compat_mode::compat_mode_from_version,
         pretty::{
-            PrettyIdentifiedChannel,
-            PrettyIdentifiedClientState,
-            PrettyIdentifiedConnection,
+            PrettyIdentifiedChannel, PrettyIdentifiedClientState, PrettyIdentifiedConnection,
         },
     },
 };
-=======
-use self::gas::dynamic_gas_price;
-use self::types::app_state::GenesisAppState;
-use self::types::gas::GasConfig;
-use self::version::Specs;
->>>>>>> 64ef9293
 
 pub mod batch;
 pub mod compatibility;
@@ -2424,11 +2317,7 @@
     }
 }
 
-<<<<<<< HEAD
 pub(crate) fn sort_events_by_sequence(events: &mut [IbcEventWithHeight]) {
-=======
-pub fn sort_events_by_sequence(events: &mut [IbcEventWithHeight]) {
->>>>>>> 64ef9293
     events.sort_by(|a, b| {
         a.event
             .packet()
@@ -2438,11 +2327,7 @@
     });
 }
 
-<<<<<<< HEAD
 pub(crate) async fn fetch_node_info(
-=======
-pub async fn fetch_node_info(
->>>>>>> 64ef9293
     rpc_client: &HttpClient,
     config: &config::CosmosSdkConfig,
 ) -> Result<node::Info, Error> {
@@ -2565,24 +2450,15 @@
 #[cfg(test)]
 mod tests {
     use ibc_relayer_types::{
-        core::{
-            ics02_client::client_type::ClientType,
-            ics24_host::identifier::ClientId,
-        },
-        mock::{
-            client_state::MockClientState,
-            header::MockHeader,
-        },
+        core::{ics02_client::client_type::ClientType, ics24_host::identifier::ClientId},
+        mock::{client_state::MockClientState, header::MockHeader},
         Height,
     };
 
     use super::calculate_fee;
     use crate::{
         chain::cosmos::client_id_suffix,
-        client_state::{
-            AnyClientState,
-            IdentifiedAnyClientState,
-        },
+        client_state::{AnyClientState, IdentifiedAnyClientState},
         config::GasPrice,
     };
 
