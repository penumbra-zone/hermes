//! This module defines the various errors that be raised in the relayer.

use core::time::Duration;

use flex_error::{
    define_error,
    DisplayOnly,
    TraceError,
};
use http::uri::InvalidUri;
use humantime::format_duration;
use ibc_relayer_types::{
    applications::{
        ics29_fee::error::Error as FeeError,
        ics31_icq::error::Error as CrossChainQueryError,
    },
    clients::ics07_tendermint::error as tendermint_error,
    core::{
        ics02_client::{
            client_type::ClientType,
            error as client_error,
        },
        ics03_connection::error as connection_error,
        ics23_commitment::error as commitment_error,
        ics24_host::identifier::{
            ChainId,
            ChannelId,
            ConnectionId,
        },
    },
    proofs::ProofError,
};
use prost::{
    DecodeError,
    EncodeError,
};
use regex::Regex;
use tendermint::{
    abci,
    Error as TendermintError,
};
use tendermint_light_client::{
    builder::error::Error as LightClientBuilderError,
    components::io::IoError as LightClientIoError,
    errors::{
        Error as LightClientError,
        ErrorDetail as LightClientErrorDetail,
    },
};
use tendermint_proto::Error as TendermintProtoError;
use tendermint_rpc::{
    endpoint::{
        abci_query::AbciQuery,
        broadcast::tx_sync::Response as TxSyncResponse,
    },
    Error as TendermintRpcError,
};
use tonic::{
    metadata::errors::InvalidMetadataValue,
    transport::Error as TransportError,
    Status as GrpcStatus,
};

use crate::{
    chain::cosmos::{
        version,
        BLOCK_MAX_BYTES_MAX_FRACTION,
    },
    config::Error as ConfigError,
    event::source,
    keyring::{
        errors::Error as KeyringError,
        KeyType,
    },
    sdk_error::SdkError,
};

define_error! {
    Error {
        OtherWithString
            { source: String }
            |_| { "other error" },

        Io
            [ TraceError<std::io::Error> ]
            |_| { "I/O error" },

        Rpc
            { url: tendermint_rpc::Url }
            [ TendermintRpcError ]
            |e| { format!("RPC error to endpoint {}", e.url) },

        AbciQuery
            { query: AbciQuery }
            |e| { format!("ABCI query returned an error: {:?}", e.query) },

        Config
            [ ConfigError ]
            |_| { "Configuration error" },

        CheckTx
            {
                response: TxSyncResponse,
            }
            | e | { format!("CheckTx returned an error: {:?}", e.response) },

        DeliverTx
            {
                detail: SdkError,
                tx: abci::response::DeliverTx,
            }
            |e| { format!("DeliverTx Commit returns error: {0}. RawResult: {1:?}", e.detail, e.tx) },

        SendTx
            {
                detail: String
            }
            |e| { format_args!("send_tx resulted in chain error event: {}", e.detail) },

        WebSocket
            { url: tendermint_rpc::Url }
            |e| { format!("Websocket error to endpoint {}", e.url) },

        EventSource
            [ source::Error ]
            |_| { "event source error" },

        Grpc
            |_| { "gRPC error" },

        GrpcStatus
            { status: GrpcStatus, query: String }
            |e| { format!("gRPC call `{}` failed with status: {1}", e.query, e.status) },

        GrpcTransport
            [ TraceError<TransportError> ]
            |_| { "error in underlying transport when making gRPC call" },

        GrpcResponseParam
            { param: String }
            |e| { format!("missing parameter in GRPC response: {}", e.param) },

        Decode
            [ TendermintProtoError ]
            |_| { "error decoding protobuf" },

        LightClientBuilder
            [ LightClientBuilderError ]
            |_| { "light client builder error" },

        LightClientVerification
            { chain_id: String }
            [ LightClientError ]
            |e| { format!("light client verification error for chain id {0}", e.chain_id) },

        LightClientState
            [ client_error::Error ]
            |_| { "light client encountered error due to client state".to_string() },

        LightClientIo
            { address: String }
            [ LightClientIoError ]
            |e| { format!("light client error for RPC address {0}", e.address) },

        ChainNotCaughtUp
            {
                address: String,
                chain_id: ChainId,
            }
            |e| { format!("node at {} running chain {} not caught up", e.address, e.chain_id) },

        PrivateStore
            |_| { "requested proof for a path in the private store" },

        Event
            |_| { "bad notification" },

        ConversionFromAny
            [ TendermintProtoError ]
            |_| { "conversion from a protobuf `Any` into a domain type failed" },

        EmptyUpgradedClientState
            |_| { "found no upgraded client state" },

        ConsensusStateTypeMismatch
            {
                expected: ClientType,
                got: ClientType,
            }
            |e| { format!("consensus state type mismatch; hint: expected client type '{0}', got '{1}'", e.expected, e.got) },

        EmptyResponseValue
            |_| { "empty response value" },

        EmptyResponseProof
            |_| { "empty response proof" },

        RpcResponse
            { detail: String }
            | e | { format!("RPC client returns error response: {}", e.detail) },

        MalformedProof
            [ ProofError ]
            |_| { "malformed proof" },

        InvalidHeight
            [ TendermintError ]
            |_| { "invalid height" },

        InvalidHeightNoSource
            |_| { "invalid height" },

        InvalidMetadata
            [ TraceError<InvalidMetadataValue> ]
            |_| { "invalid metadata" },

        BuildClientStateFailure
            |_| { "failed to create client state" },

        CreateClient
            { client_id: String }
            |e| { format!("failed to create client {0}", e.client_id) },

        ClientStateType
            { client_state_type: String }
            |e| { format!("unexpected client state type {0}", e.client_state_type) },

        ConnectionNotFound
            { connection_id: ConnectionId }
            |e| { format!("connection not found: {0}", e.connection_id) },

        BadConnectionState
            |_| { "bad connection state" },

        ConnOpen
            { connection_id: ConnectionId, reason: String }
            |e| {
                format!("failed to build conn open message {0}: {1}", e.connection_id, e.reason)
            },

        ConnOpenInit
            { reason: String }
            |e| { format!("failed to build conn open init: {0}", e.reason) },

        ConnOpenTry
            { reason: String }
            |e| { format!("failed to build conn open try: {0}", e.reason) },

        ChanOpenAck
            { channel_id: ChannelId, reason: String }
            |e| {
                format!("failed to build channel open ack {0}: {1}", e.channel_id, e.reason)
            },

        ChanOpenConfirm
            { channel_id: ChannelId, reason: String }
            |e| {
                format!("failed to build channel open confirm {0}: {1}", e.channel_id, e.reason)
            },

        ConsensusProof
            [ ProofError ]
            |_| { "failed to build consensus proof" },

        Packet
            { channel_id: ChannelId, reason: String }
            |e| {
                format!("failed to build packet {0}: {1}", e.channel_id, e.reason)
            },

        RecvPacket
            { channel_id: ChannelId, reason: String }
            |e| {
                format!("failed to build recv packet {0}: {1}", e.channel_id, e.reason)
            },

        AckPacket
            { channel_id: ChannelId, reason: String }
            |e| {
                format!("failed to build acknowledge packet {0}: {1}", e.channel_id, e.reason)
            },

        TimeoutPacket
            { channel_id: ChannelId, reason: String }
            |e| {
                format!("failed to build timeout packet {0}: {1}", e.channel_id, e.reason)
            },

        MessageTransaction
            { reason: String }
            |e| { format!("message transaction failure: {0}", e.reason) },

        Query
            { query: String }
            |e| { format!("query error occurred (failed to query for {0})", e.query) },

        KeyBase
            [ KeyringError ]
            |_| { "keyring error" },

        KeyNotFound
            { key_name: String }
            [ KeyringError ]
            |e| { format!("signature key not found: {}", e.key_name) },

        Ics02
            [ client_error::Error ]
            |e| { format!("ICS 02 error: {}", e.source) },

        Ics03
            [ connection_error::Error ]
            |_| { "ICS 03 error" },

        Ics07
            [ tendermint_error::Error ]
            |_| { "ICS 07 error" },

        Ics23
            [ commitment_error::Error ]
            |_| { "ICS 23 error" },

        Ics29
            [ FeeError ]
            | _ | { "ICS 29 error" },

        Ics31
            [ CrossChainQueryError ]
            | _ | {"ICS 31 error"},

        InvalidUri
            { uri: String }
            [ TraceError<InvalidUri> ]
            |e| { format!("error parsing URI {}", e.uri) },

        ChainIdentifier
            { chain_id: String }
            |e| { format!("invalid chain identifier format: {0}", e.chain_id) },

        NonProvableData
            |_| { "requested proof for data in the privateStore" },

        ChannelSend
            |_| { "internal message-passing failure while sending inter-thread request/response" },

        ChannelReceive
            [ TraceError<crossbeam_channel::RecvError> ]
            |_| { "internal message-passing failure while receiving inter-thread request/response" },

        ChannelReceiveTimeout
            [ TraceError<crossbeam_channel::RecvTimeoutError> ]
            |_| { "timeout when waiting for response over inter-thread channel" },

        InvalidInputHeader
            |_| { "the input header is not recognized as a header for this chain" },

        TxNoConfirmation
            |_| { "failed tx: no confirmation" },

        Misbehaviour
            { reason: String }
            |e| { format!("error raised while submitting the misbehaviour evidence: {0}", e.reason) },

        InvalidKeyAddress
            { address: String }
            [ TendermintError ]
            |e| { format!("invalid key address: {0}", e.address) },

        Bech32Encoding
            [ TraceError<bech32::Error> ]
            |_| { "bech32 encoding failed" },

        ClientTypeMismatch
            {
                expected: ClientType,
                got: ClientType,
            }
            |e| {
                format!("client type mismatch: expected '{}', got '{}'",
                e.expected, e.got)
            },

        ProtobufDecode
            { payload_type: String }
            [ TraceError<DecodeError> ]
            |e| { format!("error decoding protocol buffer for {}", e.payload_type) },

        ProtobufEncode
            { payload_type: String }
            [ TraceError<EncodeError> ]
            |e| { format!("error encoding protocol buffer for {}", e.payload_type) },

        TxSimulateGasEstimateExceeded
            {
                chain_id: ChainId,
                estimated_gas: u64,
                max_gas: u64,
            }
            |e| {
                format!("{} gas estimate {} from simulated Tx exceeds the maximum configured {}",
                    e.chain_id, e.estimated_gas, e.max_gas)
            },

        HealthCheckJsonRpc
            {
                chain_id: ChainId,
                address: String,
                endpoint: String,
            }
            [ DisplayOnly<tendermint_rpc::error::Error> ]
            |e| {
                format!("health check failed for endpoint {0} on the JSON-RPC interface of chain {1}:{2}",
                    e.endpoint, e.chain_id, e.address)
            },

        FetchVersionParsing
            {
                chain_id: ChainId,
                address: String,
            }
            [ version::Error ]
            |e| {
                format!("failed while parsing version info for chain {0}:{1}; caused by: {2}",
                    e.chain_id, e.address, e.source)
            },

        FetchVersionGrpcTransport
            {
                chain_id: ChainId,
                address: String,
                endpoint: String,
            }
            [ DisplayOnly<tonic::transport::Error> ]
            |e| {
                format!("failed while fetching version info from endpoint {0} on the gRPC interface of chain {1}:{2}",
                    e.endpoint, e.chain_id, e.address)
            },

        FetchVersionGrpcStatus
            {
                chain_id: ChainId,
                address: String,
                endpoint: String,
                status: tonic::Status
            }
            |e| {
                format!("failed while fetching version info from endpoint {0} on the gRPC interface of chain {1}:{2}; caused by: {3}",
                    e.endpoint, e.chain_id, e.address, e.status)
            },

        FetchVersionInvalidVersionResponse
            {
                chain_id: ChainId,
                address: String,
                endpoint: String,
            }
            |e| {
                format!("failed while fetching version info from endpoint {0} on the gRPC interface of chain {1}:{2}; the gRPC response contains no application version information",
                    e.endpoint, e.chain_id, e.address)
            },

        ConfigValidationJsonRpc
            {
                chain_id: ChainId,
                address: String,
                endpoint: String,
            }
            [ DisplayOnly<tendermint_rpc::error::Error> ]
            |e| {
                format!("semantic config validation: failed to reach endpoint {0} on the JSON-RPC interface of chain {1}:{2}",
                    e.endpoint, e.chain_id, e.address)
            },

        ConfigValidationTxSizeOutOfBounds
            {
                chain_id: ChainId,
                configured_bound: usize,
                genesis_bound: u64,
            }
            |e| {
                format!("semantic config validation failed for option `max_tx_size` for chain '{}', reason: `max_tx_size` = {} is greater than {}% of the consensus parameter `max_size` = {}",
                    e.chain_id, e.configured_bound, BLOCK_MAX_BYTES_MAX_FRACTION * 100.0, e.genesis_bound)
            },

        ConfigValidationMaxGasTooHigh
            {
                chain_id: ChainId,
                configured_max_gas: u64,
                consensus_max_gas: i64,
            }
            |e| {
                format!("semantic config validation failed for option `max_gas` for chain '{}', reason: `max_gas` = {} is greater than the consensus parameter `max_gas` = {}",
                    e.chain_id, e.configured_max_gas, e.consensus_max_gas)
            },

        ConfigValidationTrustingPeriodSmallerThanZero
            {
                chain_id: ChainId,
                trusting_period: Duration,
            }
            |e| {
                format!("semantic config validation failed for option `trusting_period` of chain '{}', reason: trusting period ({}) must be greater than zero",
                    e.chain_id, format_duration(e.trusting_period))
            },

        ConfigValidationTrustingPeriodGreaterThanUnbondingPeriod
            {
                chain_id: ChainId,
                trusting_period: Duration,
                unbonding_period: Duration,
            }
            |e| {
                format!("semantic config validation failed for option `trusting_period` of chain '{}', reason: trusting period ({}) must be smaller than the unbonding period ({})",
                    e.chain_id, format_duration(e.trusting_period), format_duration(e.unbonding_period))
            },

        ConfigValidationDefaultGasTooHigh
            {
                chain_id: ChainId,
                default_gas: u64,
                max_gas: u64,
            }
            |e| {
                format!("semantic config validation failed for option `default_gas` of chain '{}', reason: default gas ({}) must be smaller than the max gas ({})",
                    e.chain_id, e.default_gas, e.max_gas)
            },

        ConfigValidationGasMultiplierLow
            {
                chain_id: ChainId,
                gas_multiplier: f64,
            }
            |e| {
                format!("semantic config validation failed for option `gas_multiplier` of chain '{}', reason: gas multiplier ({}) is smaller than `1.1`, which could trigger gas fee errors in production", e.chain_id, e.gas_multiplier)
            },

        SdkModuleVersion
            {
                chain_id: ChainId,
                address: String,
                cause: String
            }
            |e| {
                format!("Hermes health check failed while verifying the application compatibility for chain {0}:{1}; caused by: {2}",
                    e.chain_id, e.address, e.cause)
            },

        UnknownAccountType
            {
                type_url: String
            }
            |e| {
                format!("failed to deserialize account of an unknown protobuf type: {0}", e.type_url)
            },

        EmptyBaseAccount
            |_| { "empty BaseAccount within EthAccount" },

        EmptyQueryAccount
            { address: String }
            |e| { format!("Query/Account RPC returned an empty account for address: {}", e.address) },

        NoHistoricalEntries
            { chain_id: ChainId }
            |e| {
                format_args!(
                    "chain '{}' does not maintain any historical entries \
                    (`historical_entries` params is set to 0)",
                    e.chain_id
                )
            },

        InvalidHistoricalEntries
            {
                chain_id: ChainId,
                entries: i64,
            }
            |e| {
                format_args!(
                    "chain '{}' reports invalid historical entries value \
                    (`historical_entries` params is set to '{}')",
                    e.chain_id,
                    e.entries,
                )
            },
        GasPriceTooLow
            { chain_id: ChainId }
            |e| { format!("Hermes gas price is lower than the minimum gas price set by node operator'{}'", e.chain_id) },

        TxIndexingDisabled
            { chain_id: ChainId }
            |e| {
                format_args!(
                    "transaction indexing for chain '{}' is disabled (`node_info.other.tx_index` is off)",
                    e.chain_id
                )
            },

        EmptyDenomTrace
            { hash: String }
            |e| {
                format_args!(
                    "Query/DenomTrace RPC returned an empty denom trace for trace hash: {}", e.hash)
            },

        MessageTooBigForTx
            { len: usize }
            |e| {
                format_args!("message with length {} is too large for a transaction", e.len)
            },

        InvalidKeyType
            { key_type: KeyType }
            |e| {
                format!("Invalid key type {} for the current chain", e.key_type)
            },

        QueriedProofNotFound
            |_| { "Requested proof with query but no proof was returned." },

        InvalidArchiveAddress
            { address: String }
            [ TendermintRpcError ]
            |e| { format!("invalid archive node address {}", e.address) },

        InvalidCompatMode
            [ TendermintRpcError ]
            |_| { "Invalid CompatMode queried from chain and no `compat_mode` configured in Hermes. This can be fixed by specifying a `compat_mode` in Hermes config.toml" },

<<<<<<< HEAD
        Other {
            source: Box<dyn std::error::Error + Send + Sync>,
        }
            |e| { format!("other error: {}", e.source) },
=======
        HttpRequest
            [ TraceError<reqwest::Error> ]
            |_| { "HTTP request error" },

        HttpResponse
            { status: reqwest::StatusCode }
            |e| { format!("HTTP response error with status code {}", e.status) },

        HttpResponseBody
            [ TraceError<reqwest::Error> ]
            |_| { "HTTP response body error" },

        JsonDeserialize
            [ TraceError<serde_json::Error> ]
            |_| { "JSON deserialization error" },

        JsonField
            { field: String }
            |e| { format!("Missing or invalid JSON field: {}", e.field) },

        ParseFloat
            [ TraceError<std::num::ParseFloatError> ]
            |_| { "Error parsing float" },

        ParseInt
            [ TraceError<std::num::ParseIntError> ]
            |_| { "Error parsing integer" },

        Base64Decode
            [ TraceError<subtle_encoding::Error> ]
            |_| { "Error decoding base64-encoded data" },

        // TODO: replace with finer error variants later
        TempPenumbraError
            { detail: String }
            |e| { format!("penumbra error: {}", e.detail) },
>>>>>>> 64ef9293
    }
}

impl Error {
    pub fn send<T>(_: crossbeam_channel::SendError<T>) -> Error {
        Error::channel_send()
    }

    pub fn is_trusted_state_outside_trusting_period_error(&self) -> bool {
        match self.detail() {
            ErrorDetail::LightClientVerification(e) => matches!(
                e.source,
                LightClientErrorDetail::TrustedStateOutsideTrustingPeriod(_)
            ),
            _ => false,
        }
    }
}

impl GrpcStatusSubdetail {
    /// Check whether this gRPC error matches
    /// - message: verification failed: ... failed packet acknowledgement verification for client: client state height < proof height ...
    pub fn is_client_state_height_too_low(&self) -> bool {
        // Gaia v6.0.1 (SDK 0.44.5) returns code`InvalidArgument`, whereas gaia v6.0.4
        // (SDK 0.44.6, and potentially others) returns code `Unknown`.
        // Workaround by matching strictly on the status message.
        // if self.status.code() != tonic::Code::InvalidArgument
        //     return false;
        // }

        let msg = self.status.message();
        msg.contains("verification failed") && msg.contains("client state height < proof height")
    }

    /// Check whether this gRPC error message contains the string "account sequence mismatch".
    ///
    /// ## Note
    /// This predicate is tested and validated against errors
    /// that appear at the `estimate_gas` step. The error
    /// predicate to be used at the `broadcast_tx_sync` step
    /// is different & relies on parsing the Response error code.
    ///
    /// It is currently expected that, in the case of a match, the error message is of form:
    /// "account sequence mismatch, expected E, got G: incorrect account sequence",
    /// where E > G.
    /// The case where E < G is considered recoverable and should have been previously handled
    /// (see `is_account_sequence_mismatch_that_can_be_ignored` for which the error is ignored and
    /// simulation uses default gas).
    /// However, if in future cosmos-sdk releases the gRPC error message changes such that
    /// it still starts with "account sequence mismatch" but the rest doesn't match the remainder of
    /// the pattern (", expected E, got G: incorrect account sequence"), or
    /// there are hermes code changes such that the E < G case is not previously caught anymore,
    /// then this predicate will catch all "account sequence mismatch" errors
    pub fn is_account_sequence_mismatch_that_requires_refresh(&self) -> bool {
        self.status.message().contains("account sequence mismatch")
    }

    /// Check whether this gRPC error message contains the string "packet sequence out of order".
    ///
    /// ## Note
    /// This error may happen even when packets are submitted in order when the `simulate_tx`
    /// gRPC endpoint is allowed to be called after a block is created and before
    /// Tendermint/mempool finishes `recheck_tx`, similarly to the issue described in
    /// <https://github.com/informalsystems/hermes/issues/2249>.
    ///
    /// See <https://github.com/informalsystems/hermes/issues/2670> for more info.
    pub fn is_out_of_order_packet_sequence_error(&self) -> bool {
        self.status
            .message()
            .contains("packet sequence is out of order")
    }

    /// Check whether this gRPC error matches:
    /// "account sequence mismatch, expected E, got G",
    /// where E < G.
    /// It is currently expected that, in the case of a match, the error message is of form:
    /// "account sequence mismatch, expected E, got G: incorrect account sequence"
    ///
    /// # Note:
    /// This predicate is tested and validated against errors
    /// that appear during the `estimate_gas` step.
    /// If it evaluates to true then the error is ignored and the transaction that caused this
    /// simulation error is still sent to mempool with `broadcast_tx_sync` allowing for potential
    /// recovery after mempool's `recheckTxs` step.
    /// More details in <https://github.com/informalsystems/hermes/issues/2249>
    pub fn is_account_sequence_mismatch_that_can_be_ignored(&self) -> bool {
        match parse_sequences_in_mismatch_error_message(self.status.message()) {
            None => false,
            Some((expected, got)) => expected < got,
        }
    }
}

/// Assumes that the cosmos-sdk account sequence mismatch error message, that may be seen
/// during simulating or broadcasting a transaction, includes the following pattern:
/// "account sequence mismatch, expected E, got G".
/// If a match is found it extracts and returns (E, G).
fn parse_sequences_in_mismatch_error_message(message: &str) -> Option<(u64, u64)> {
    let re = Regex::new(r"account sequence mismatch, expected (?P<expected>\d+), got (?P<got>\d+)")
        .unwrap();

    match re.captures(message) {
        None => None,
        Some(captures) => match (captures["expected"].parse(), captures["got"].parse()) {
            (Ok(e), Ok(g)) => Some((e, g)),
            _ => None,
        },
    }
}

#[cfg(test)]
mod tests {
    use super::*;

    #[test]
    fn test_parse_sequences_in_mismatch_error_message() {
        struct Test<'a> {
            name: &'a str,
            message: &'a str,
            result: Option<(u64, u64)>,
        }
        let tests: Vec<Test<'_>> = vec![
            Test {
                name: "good mismatch error, expected < got",
                message:
                    "account sequence mismatch, expected 100, got 200: incorrect account sequence",
                result: Some((100, 200)),
            },
            Test {
                name: "good mismatch error, expected > got",
                message:
                    "account sequence mismatch, expected 200, got 100: incorrect account sequence",
                result: Some((200, 100)),
            },
            Test {
                name: "good changed mismatch error, expected < got",
                message: "account sequence mismatch, expected 100, got 200: this part has changed",
                result: Some((100, 200)),
            },
            Test {
                name: "good changed mismatch error, expected > got",
                message:
                    "account sequence mismatch, expected 200, got 100 --> this part has changed",
                result: Some((200, 100)),
            },
            Test {
                name: "good changed mismatch error, expected > got",
                message:
                    "codespace sdk code 32: incorrect account sequence: account sequence mismatch, expected 200, got 100",
                result: Some((200, 100)),
            },
            Test {
                name: "bad mismatch error, bad expected",
                message:
                    "account sequence mismatch, expected 2a5, got 100: incorrect account sequence",
                result: None,
            },
            Test {
                name: "bad mismatch error, bad got",
                message:
                    "account sequence mismatch, expected 25, got -29: incorrect account sequence",
                result: None,
            },
            Test {
                name: "not a mismatch error",
                message: "some other error message",
                result: None,
            },
        ];

        for test in tests {
            assert_eq!(
                test.result,
                parse_sequences_in_mismatch_error_message(test.message),
                "{}",
                test.name
            )
        }
    }
}<|MERGE_RESOLUTION|>--- conflicted
+++ resolved
@@ -2,76 +2,45 @@
 
 use core::time::Duration;
 
-use flex_error::{
-    define_error,
-    DisplayOnly,
-    TraceError,
-};
+use flex_error::{define_error, DisplayOnly, TraceError};
 use http::uri::InvalidUri;
 use humantime::format_duration;
 use ibc_relayer_types::{
     applications::{
-        ics29_fee::error::Error as FeeError,
-        ics31_icq::error::Error as CrossChainQueryError,
+        ics29_fee::error::Error as FeeError, ics31_icq::error::Error as CrossChainQueryError,
     },
     clients::ics07_tendermint::error as tendermint_error,
     core::{
-        ics02_client::{
-            client_type::ClientType,
-            error as client_error,
-        },
+        ics02_client::{client_type::ClientType, error as client_error},
         ics03_connection::error as connection_error,
         ics23_commitment::error as commitment_error,
-        ics24_host::identifier::{
-            ChainId,
-            ChannelId,
-            ConnectionId,
-        },
+        ics24_host::identifier::{ChainId, ChannelId, ConnectionId},
     },
     proofs::ProofError,
 };
-use prost::{
-    DecodeError,
-    EncodeError,
-};
+use prost::{DecodeError, EncodeError};
 use regex::Regex;
-use tendermint::{
-    abci,
-    Error as TendermintError,
-};
+use tendermint::{abci, Error as TendermintError};
 use tendermint_light_client::{
     builder::error::Error as LightClientBuilderError,
     components::io::IoError as LightClientIoError,
-    errors::{
-        Error as LightClientError,
-        ErrorDetail as LightClientErrorDetail,
-    },
+    errors::{Error as LightClientError, ErrorDetail as LightClientErrorDetail},
 };
 use tendermint_proto::Error as TendermintProtoError;
 use tendermint_rpc::{
-    endpoint::{
-        abci_query::AbciQuery,
-        broadcast::tx_sync::Response as TxSyncResponse,
-    },
+    endpoint::{abci_query::AbciQuery, broadcast::tx_sync::Response as TxSyncResponse},
     Error as TendermintRpcError,
 };
 use tonic::{
-    metadata::errors::InvalidMetadataValue,
-    transport::Error as TransportError,
+    metadata::errors::InvalidMetadataValue, transport::Error as TransportError,
     Status as GrpcStatus,
 };
 
 use crate::{
-    chain::cosmos::{
-        version,
-        BLOCK_MAX_BYTES_MAX_FRACTION,
-    },
+    chain::cosmos::{version, BLOCK_MAX_BYTES_MAX_FRACTION},
     config::Error as ConfigError,
     event::source,
-    keyring::{
-        errors::Error as KeyringError,
-        KeyType,
-    },
+    keyring::{errors::Error as KeyringError, KeyType},
     sdk_error::SdkError,
 };
 
@@ -626,12 +595,10 @@
             [ TendermintRpcError ]
             |_| { "Invalid CompatMode queried from chain and no `compat_mode` configured in Hermes. This can be fixed by specifying a `compat_mode` in Hermes config.toml" },
 
-<<<<<<< HEAD
         Other {
             source: Box<dyn std::error::Error + Send + Sync>,
         }
             |e| { format!("other error: {}", e.source) },
-=======
         HttpRequest
             [ TraceError<reqwest::Error> ]
             |_| { "HTTP request error" },
@@ -668,7 +635,6 @@
         TempPenumbraError
             { detail: String }
             |e| { format!("penumbra error: {}", e.detail) },
->>>>>>> 64ef9293
     }
 }
 
