[package]
name         = "ibc-chain-registry"
version      = "0.27.0"
edition      = "2021"
license      = "Apache-2.0"
keywords     = ["cosmos", "ibc", "relayer", "chain", "registry"]
repository   = "https://github.com/informalsystems/hermes"
authors      = ["Informal Systems <hello@informal.systems>"]
rust-version = "1.71"
description  = """
    Service to fetch data from the chain-registry
"""

[dependencies]
<<<<<<< HEAD
ibc-relayer-types = { version = "0.26.4", path = "../relayer-types" }
ibc-proto         = { version = "0.40.0", features = ["serde"] }
=======
ibc-relayer-types = { version = "0.27.0", path = "../relayer-types" }
ibc-proto         = { version = "0.41.0", features = ["serde"] }
>>>>>>> 64ef9293
tendermint-rpc    = { version = "0.34.0", features = ["http-client", "websocket-client"] }

async-trait = "0.1.72"
flex-error  = { version = "0.4.4", default-features = false }
futures     = { version = "0.3.27", features = ["executor"] }
http        = "0.2"
itertools   = "0.10.5"
reqwest     = { version = "0.11.13", features = ["rustls-tls-native-roots", "json"], default-features = false }
serde       = "1.0.195"
serde_json  = "1"
tokio       = "1.17.0"
tracing     = "0.1.36"<|MERGE_RESOLUTION|>--- conflicted
+++ resolved
@@ -12,13 +12,8 @@
 """
 
 [dependencies]
-<<<<<<< HEAD
-ibc-relayer-types = { version = "0.26.4", path = "../relayer-types" }
-ibc-proto         = { version = "0.40.0", features = ["serde"] }
-=======
 ibc-relayer-types = { version = "0.27.0", path = "../relayer-types" }
 ibc-proto         = { version = "0.41.0", features = ["serde"] }
->>>>>>> 64ef9293
 tendermint-rpc    = { version = "0.34.0", features = ["http-client", "websocket-client"] }
 
 async-trait = "0.1.72"
